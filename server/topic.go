/******************************************************************************
 *
 *  Description :
 *    An isolated communication channel (chat room, 1:1 conversation) for
 *    usually multiple users. There is no communication across topics.
 *
 *****************************************************************************/

package main

import (
	"errors"
	"sort"
	"sync/atomic"
	"time"

	"github.com/tinode/chat/server/auth"
	"github.com/tinode/chat/server/logs"
	"github.com/tinode/chat/server/push"
	"github.com/tinode/chat/server/store"
	"github.com/tinode/chat/server/store/types"
)

// Topic is an isolated communication channel
type Topic struct {
	// Еxpanded/unique name of the topic.
	name string
	// For single-user topics session-specific topic name, such as 'me',
	// otherwise the same as 'name'.
	xoriginal string

	// Topic category
	cat types.TopicCat

	// Name of the master node for this topic if isProxy is true.
	masterNode string

	// Time when the topic was first created.
	created time.Time
	// Time when the topic was last updated.
	updated time.Time
	// Time of the last outgoing message.
	touched time.Time

	// Server-side ID of the last data message
	lastID int
	// ID of the deletion operation. Not an ID of the message.
	delID int

	// Last published userAgent ('me' topic only)
	userAgent string

	// User ID of the topic owner/creator. Could be zero.
	owner types.Uid

	// Default access mode
	accessAuth types.AccessMode
	accessAnon types.AccessMode

	// Topic discovery tags
	tags []string

	// Topic's public data
	public interface{}
	// Topic's trusted data
	trusted interface{}

	// Topic's per-subscriber data
	perUser map[types.Uid]perUserData
	// Union of permissions across all users (used by proxy sessions with uid = 0).
	// These are used by master topics only (in the proxy-master topic context)
	// as a coarse-grained attempt to perform acs checks since proxy sessions "impersonate"
	// multiple normal sessions (uids) which may have different uids.
	modeWantUnion  types.AccessMode
	modeGivenUnion types.AccessMode

	// User's contact list (not nil for 'me' topic only).
	// The map keys are UserIds for P2P topics and grpXXX for group topics.
	perSubs map[string]perSubsData

	// Sessions attached to this topic. The UID kept here may not match Session.uid if session is
	// subscribed on behalf of another user.
	sessions map[*Session]perSessionData

	// Channel for receiving client messages from sessions or other topics, buffered = 256.
	clientMsg chan *ClientComMessage
	// Channel for receiving server messages generated on the server or received from other cluster nodes, buffered = 256.
	serverMsg chan *ServerComMessage
	// Channel for receiving {get}/{set} requests, buffered = 32
	meta chan *ClientComMessage
	// Subscribe requests from sessions, buffered = 32
	reg chan *sessionJoin
	// Unsubscribe requests from sessions, buffered = 32
	unreg chan *sessionLeave
	// Session updates: background sessions coming online, User Agent changes. Buffered = 32
	supd chan *sessionUpdate
	// Channel to terminate topic  -- either the topic is deleted or system is being shut down. Buffered = 1.
	exit chan *shutDown
	// Channel to receive topic master responses (used only by proxy topics).
	proxy chan *ClusterResp
	// Channel to receive topic proxy service requests, e.g. sending deferred notifications.
	master chan *ClusterSessUpdate

	// Flag which tells topic lifecycle status: new, ready, paused, marked for deletion.
	status int32

	// Channel functionality is enabled for the group topic.
	isChan bool

	// If isProxy == true, the actual topic is hosted by another cluster member.
	// The topic should:
	// 1. forward all messages to master
	// 2. route replies from the master to sessions.
	// 3. disconnect sessions at master's request.
	// 4. shut down the topic at master's request.
	// 5. aggregate access permissions on behalf of attached sessions.
	isProxy bool

	// Countdown timer for destroying the topic when there are no more attached sessions to it.
	killTimer *time.Timer
}

// perUserData holds topic's cache of per-subscriber data
type perUserData struct {
	// Count of subscription online and announced (presence not deferred).
	online int

	// Last t.lastId reported by user through {pres} as received or read
	recvID int
	readID int
	// ID of the latest Delete operation
	delID int

	private interface{}

	modeWant  types.AccessMode
	modeGiven types.AccessMode

	// P2P only:
<<<<<<< HEAD
	public    interface{}
	lastSeen  *time.Time
	lastUA    string
=======
	public  interface{}
	trusted interface{}

	lastSeen time.Time
	lastUA   string

>>>>>>> 1bb4a6e6
	topicName string
	deleted   bool

	// The user is a channel subscriber.
	isChan bool
}

// perSubsData holds user's (on 'me' topic) cache of subscription data
type perSubsData struct {
	// The other user's/topic's online status as seen by this user.
	online bool
	// True if we care about the updates from the other user/topic: (want&given).IsPresencer().
	// Does not affect sending notifications from this user to other users.
	enabled bool
}

// Data related to a subscription of a session to a topic.
type perSessionData struct {
	// ID of the subscribed user (asUid); not necessarily the session owner.
	// Could be zero for multiplexed sessions in cluster.
	uid types.Uid
	// This is a channel subscription
	isChanSub bool
	// IDs of subscribed users in a multiplexing session.
	muids []types.Uid
}

// Reasons why topic is being shut down.
const (
	// StopNone no reason given/default.
	StopNone = iota
	// StopShutdown terminated due to system shutdown.
	StopShutdown
	// StopDeleted terminated due to being deleted.
	StopDeleted
	// StopRehashing terminated due to cluster rehashing (moved to a different node).
	StopRehashing
)

// Topic shutdown
type shutDown struct {
	// Channel to report back completion of topic shutdown. Could be nil
	done chan<- bool
	// Topic is being deleted as opposite to total system shutdown
	reason int
}

// Session update: user agent change or background session becoming normal.
// If sess is nil then user agent change, otherwise bg to fg update.
type sessionUpdate struct {
	sess      *Session
	userAgent string
}

var (
	nilPresParams  = &presParams{}
	nilPresFilters = &presFilters{}
)

func (t *Topic) run(hub *Hub) {
	if !t.isProxy {
		t.runLocal(hub)
	} else {
		t.runProxy(hub)
	}
}

// getPerUserAcs returns `want` and `given` permissions for the given user id.
func (t *Topic) getPerUserAcs(uid types.Uid) (types.AccessMode, types.AccessMode) {
	if uid.IsZero() {
		// For zero uids (typically for proxy sessions), return the union of all permissions.
		return t.modeWantUnion, t.modeGivenUnion
	}
	pud := t.perUser[uid]
	return pud.modeWant, pud.modeGiven
}

// passesPresenceFilters applies presence filters to `msg`
// depending on per-user want and given acls for the provided `uid`.
func (t *Topic) passesPresenceFilters(pres *MsgServerPres, uid types.Uid) bool {
	modeWant, modeGiven := t.getPerUserAcs(uid)
	// "gone" and "acs" notifications are sent even if the topic is muted.
	return ((modeGiven & modeWant).IsPresencer() || pres.What == "gone" || pres.What == "acs") &&
		(pres.FilterIn == 0 || int(modeGiven&modeWant)&pres.FilterIn != 0) &&
		(pres.FilterOut == 0 || int(modeGiven&modeWant)&pres.FilterOut == 0)
}

// userIsReader returns true if the user (specified by `uid`) may read the given topic.
func (t *Topic) userIsReader(uid types.Uid) bool {
	modeWant, modeGiven := t.getPerUserAcs(uid)
	return (modeGiven & modeWant).IsReader()
}

// maybeFixTopicName sets the topic field in `msg` depending on the uid.
func (t *Topic) maybeFixTopicName(msg *ServerComMessage, uid types.Uid) {
	// For zero uids we don't know the proper topic name.
	if uid.IsZero() {
		return
	}

	if t.cat == types.TopicCatP2P || (t.cat == types.TopicCatGrp && t.isChan) {
		// For p2p topics topic name is dependent on receiver.
		// Channel topics may be presented as grpXXX or chnXXX.
		switch {
		case msg.Data != nil:
			msg.Data.Topic = t.original(uid)
		case msg.Pres != nil:
			msg.Pres.Topic = t.original(uid)
		case msg.Info != nil:
			msg.Info.Topic = t.original(uid)
		}
	}
}

// computePerUserAcsUnion computes want and given permissions unions over all topic's subscribers.
func (t *Topic) computePerUserAcsUnion() {
	wantUnion := types.ModeNone
	givenUnion := types.ModeNone
	for _, pud := range t.perUser {
		if pud.isChan {
			continue
		}
		wantUnion |= pud.modeWant
		givenUnion |= pud.modeGiven
	}

	if t.isChan {
		// Apply standard channel permissions to channel topics.
		wantUnion |= types.ModeCChnReader
		givenUnion |= types.ModeCChnReader
	}

	t.modeWantUnion = wantUnion
	t.modeGivenUnion = givenUnion
}

// unregisterSession implements all logic following receipt of a leave
// request via the Topic.unreg channel.
func (t *Topic) unregisterSession(msg *ClientComMessage, sess *Session) {
	t.handleLeaveRequest(msg, sess)
	if msg != nil && sess.inflightReqs != nil {
		// If it's a client initiated request.
		sess.inflightReqs.Done()
	}

	// If there are no more subscriptions to this topic, start a kill timer
	if len(t.sessions) == 0 && t.cat != types.TopicCatSys {
		t.killTimer.Reset(idleMasterTopicTimeout)
	}
}

// registerSession handles a session join (registration) request
// received via the Topic.reg channel.
func (t *Topic) registerSession(join *sessionJoin) {
	// Request to add a connection to this topic
	if t.isInactive() {
		join.sess.queueOut(ErrLockedReply(join.pkt, types.TimeNow()))
	} else {
		// The topic is alive, so stop the kill timer, if it's ticking. We don't want the topic to die
		// while processing the call.
		t.killTimer.Stop()
		if err := t.handleSubscription(join); err == nil {
			if join.pkt.Sub.Created {
				// Call plugins with the new topic
				pluginTopic(t, plgActCreate)
			}
		} else {
			if len(t.sessions) == 0 && t.cat != types.TopicCatSys {
				// Failed to subscribe, the topic is still inactive
				t.killTimer.Reset(idleMasterTopicTimeout)
			}
			logs.Warn.Printf("topic[%s] subscription failed %v, sid=%s", t.name, err, join.sess.sid)
		}
	}
	if join.sess.inflightReqs != nil {
		join.sess.inflightReqs.Done()
	}
}

func (t *Topic) handleMetaGet(msg *ClientComMessage, asUid types.Uid, asChan bool, authLevel auth.Level) {
	if msg.MetaWhat&constMsgMetaDesc != 0 {
		if err := t.replyGetDesc(msg.sess, asUid, asChan, msg.Get.Desc, msg); err != nil {
			logs.Warn.Printf("topic[%s] meta.Get.Desc failed: %s", t.name, err)
		}
	}
	if msg.MetaWhat&constMsgMetaSub != 0 {
		if err := t.replyGetSub(msg.sess, asUid, authLevel, asChan, msg); err != nil {
			logs.Warn.Printf("topic[%s] meta.Get.Sub failed: %s", t.name, err)
		}
	}
	if msg.MetaWhat&constMsgMetaData != 0 {
		if err := t.replyGetData(msg.sess, asUid, asChan, msg.Get.Data, msg); err != nil {
			logs.Warn.Printf("topic[%s] meta.Get.Data failed: %s", t.name, err)
		}
	}
	if msg.MetaWhat&constMsgMetaDel != 0 {
		if err := t.replyGetDel(msg.sess, asUid, msg.Get.Del, msg); err != nil {
			logs.Warn.Printf("topic[%s] meta.Get.Del failed: %s", t.name, err)
		}
	}
	if msg.MetaWhat&constMsgMetaTags != 0 {
		if err := t.replyGetTags(msg.sess, asUid, msg); err != nil {
			logs.Warn.Printf("topic[%s] meta.Get.Tags failed: %s", t.name, err)
		}
	}
	if msg.MetaWhat&constMsgMetaCred != 0 {
		logs.Warn.Printf("topic[%s] handle getCred", t.name)
		if err := t.replyGetCreds(msg.sess, asUid, msg); err != nil {
			logs.Warn.Printf("topic[%s] meta.Get.Creds failed: %s", t.name, err)
		}
	}
}

func (t *Topic) handleMetaSet(msg *ClientComMessage, asUid types.Uid, asChan bool, authLevel auth.Level) {
	if msg.MetaWhat&constMsgMetaDesc != 0 {
		if err := t.replySetDesc(msg.sess, asUid, asChan, authLevel, msg); err == nil {
			// Notify plugins of the update
			pluginTopic(t, plgActUpd)
		} else {
			logs.Warn.Printf("topic[%s] meta.Set.Desc failed: %v", t.name, err)
		}
	}
	if msg.MetaWhat&constMsgMetaSub != 0 {
		if err := t.replySetSub(msg.sess, msg, asChan); err != nil {
			logs.Warn.Printf("topic[%s] meta.Set.Sub failed: %v", t.name, err)
		}
	}
	if msg.MetaWhat&constMsgMetaTags != 0 {
		if err := t.replySetTags(msg.sess, asUid, msg); err != nil {
			logs.Warn.Printf("topic[%s] meta.Set.Tags failed: %v", t.name, err)
		}
	}
	if msg.MetaWhat&constMsgMetaCred != 0 {
		if err := t.replySetCred(msg.sess, asUid, authLevel, msg); err != nil {
			logs.Warn.Printf("topic[%s] meta.Set.Cred failed: %v", t.name, err)
		}
	}
}

func (t *Topic) handleMetaDel(msg *ClientComMessage, asUid types.Uid, asChan bool, authLevel auth.Level) {
	var err error
	switch msg.MetaWhat {
	case constMsgDelMsg:
		err = t.replyDelMsg(msg.sess, asUid, asChan, msg)
	case constMsgDelSub:
		err = t.replyDelSub(msg.sess, asUid, msg)
	case constMsgDelTopic:
		err = t.replyDelTopic(msg.sess, asUid, msg)
	case constMsgDelCred:
		err = t.replyDelCred(msg.sess, asUid, authLevel, msg)
	}

	if err != nil {
		logs.Warn.Printf("topic[%s] meta.Del failed: %v", t.name, err)
	}
}

// handleMeta implements logic handling meta requests
// received via the Topic.meta channel.
func (t *Topic) handleMeta(msg *ClientComMessage) {
	// Request to get/set topic metadata
	asUid := types.ParseUserId(msg.AsUser)
	authLevel := auth.Level(msg.AuthLvl)
	asChan, err := t.verifyChannelAccess(msg.Original)
	if err != nil {
		// User should not be able to address non-channel topic as channel.
		msg.sess.queueOut(ErrNotFoundReply(msg, types.TimeNow()))
		return
	}
	switch {
	case msg.Get != nil:
		// Get request
		t.handleMetaGet(msg, asUid, asChan, authLevel)

	case msg.Set != nil:
		// Set request
		t.handleMetaSet(msg, asUid, asChan, authLevel)

	case msg.Del != nil:
		// Del request
		t.handleMetaDel(msg, asUid, asChan, authLevel)
	}
}

func (t *Topic) handleSessionUpdate(upd *sessionUpdate, currentUA *string, uaTimer *time.Timer) {
	if upd.sess != nil {
		// 'me' & 'grp' only. Background session timed out and came online.
		t.sessToForeground(upd.sess)
	} else if *currentUA != upd.userAgent {
		if t.cat != types.TopicCatMe {
			logs.Warn.Panicln("invalid topic category in UA update", t.name)
		}
		// 'me' only. Process an update to user agent from one of the sessions.
		*currentUA = upd.userAgent
		uaTimer.Reset(uaTimerDelay)
	}
}

func (t *Topic) handleUATimerEvent(currentUA string) {
	// Publish user agent changes after a delay
	if currentUA == "" || currentUA == t.userAgent {
		return
	}
	t.userAgent = currentUA
	t.presUsersOfInterest("ua", t.userAgent)
}

func (t *Topic) handleTopicTimeout(hub *Hub, currentUA string, uaTimer, defrNotifTimer *time.Timer) {
	// Topic timeout
	hub.unreg <- &topicUnreg{rcptTo: t.name}
	defrNotifTimer.Stop()
	if t.cat == types.TopicCatMe {
		uaTimer.Stop()
		t.presUsersOfInterest("off", currentUA)
	} else if t.cat == types.TopicCatGrp {
		t.presSubsOffline("off", nilPresParams, nilPresFilters, nilPresFilters, "", false)
	}
}

func (t *Topic) handleTopicTermination(sd *shutDown) {
	// Handle four cases:
	// 1. Topic is shutting down by timer due to inactivity (reason == StopNone)
	// 2. Topic is being deleted (reason == StopDeleted)
	// 3. System shutdown (reason == StopShutdown, done != nil).
	// 4. Cluster rehashing (reason == StopRehashing)

	if sd.reason == StopDeleted {
		if t.cat == types.TopicCatGrp {
			t.presSubsOffline("gone", nilPresParams, nilPresFilters, nilPresFilters, "", false)
		}
		// P2P users get "off+remove" earlier in the process

		// Inform plugins that the topic is deleted
		pluginTopic(t, plgActDel)

	} else if sd.reason == StopRehashing {
		// Must send individual messages to sessions because normal sending through the topic's
		// broadcast channel won't work - it will be shut down too soon.
		t.presSubsOnlineDirect("term", nilPresParams, nilPresFilters, "")
	}
	// In case of a system shutdown don't bother with notifications. They won't be delivered anyway.

	// Tell sessions to remove the topic
	for s := range t.sessions {
		s.detachSession(t.name)
	}

	usersRegisterTopic(t, false)

	// Report completion back to sender, if 'done' is not nil.
	if sd.done != nil {
		sd.done <- true
	}
}

func (t *Topic) runLocal(hub *Hub) {
	// Kills topic after a period of inactivity.
	t.killTimer = time.NewTimer(time.Hour)
	t.killTimer.Stop()

	// Notifies about user agent change. 'me' only
	uaTimer := time.NewTimer(time.Minute)
	var currentUA string
	uaTimer.Stop()

	// Ticker for deferred presence notifications.
	defrNotifTimer := time.NewTimer(time.Millisecond * 500)

	for {
		select {
		case join := <-t.reg:
			t.registerSession(join)

		case leave := <-t.unreg:
			t.unregisterSession(leave.pkt, leave.sess)

		case msg := <-t.clientMsg:
			t.handleClientMsg(msg)

		case msg := <-t.serverMsg:
			t.handleServerMsg(msg)

		case meta := <-t.meta:
			t.handleMeta(meta)

		case upd := <-t.supd:
			t.handleSessionUpdate(upd, &currentUA, uaTimer)

		case <-uaTimer.C:
			t.handleUATimerEvent(currentUA)

		case <-t.killTimer.C:
			t.handleTopicTimeout(hub, currentUA, uaTimer, defrNotifTimer)

		case sd := <-t.exit:
			t.handleTopicTermination(sd)
			return
		}
	}
}

// handleClientMsg is the top-level handler of messages received by the topic from sessions.
func (t *Topic) handleClientMsg(msg *ClientComMessage) {
	if msg.Pub != nil {
		t.handlePubBroadcast(msg)
	} else if msg.Note != nil {
		t.handleNoteBroadcast(msg)
	} else {
		// TODO(gene): maybe remove this panic.
		logs.Err.Panic("topic: wrong client message type for broadcasting", t.name)
	}
}

// handleServerMsg is the top-level handler of messages generated at the server.
func (t *Topic) handleServerMsg(msg *ServerComMessage) {
	// Server-generated message: {info} or {pres}.
	if t.isInactive() {
		// Ignore message - the topic is paused or being deleted.
		return
	}
	if msg.Pres != nil {
		t.handlePresence(msg)
	} else if msg.Info != nil {
		t.broadcastToSessions(msg)
	} else {
		// TODO(gene): maybe remove this panic.
		logs.Err.Panic("topic: wrong server message type for broadcasting", t.name)
	}
}

// Session subscribed to a topic, created == true if topic was just created and {pres} needs to be announced
func (t *Topic) handleSubscription(join *sessionJoin) error {
	asUid := types.ParseUserId(join.pkt.AsUser)
	authLevel := auth.Level(join.pkt.AuthLvl)
	asChan, err := t.verifyChannelAccess(join.pkt.Original)
	if err != nil {
		// User should not be able to address non-channel topic as channel.
		join.sess.queueOut(ErrNotFoundReply(join.pkt, types.TimeNow()))
		return err
	}

	msgsub := join.pkt.Sub
	getWhat := 0
	if msgsub.Get != nil {
		getWhat = parseMsgClientMeta(msgsub.Get.What)
	}

	if err := t.subscriptionReply(asChan, join); err != nil {
		return err
	}

	if getWhat&constMsgMetaDesc != 0 {
		// Send get.desc as a {meta} packet.
		if err := t.replyGetDesc(join.sess, asUid, asChan, msgsub.Get.Desc, join.pkt); err != nil {
			logs.Warn.Printf("topic[%s] handleSubscription Get.Desc failed: %v sid=%s", t.name, err, join.sess.sid)
		}
	}

	if getWhat&constMsgMetaSub != 0 {
		// Send get.sub response as a separate {meta} packet
		if err := t.replyGetSub(join.sess, asUid, authLevel, asChan, join.pkt); err != nil {
			logs.Warn.Printf("topic[%s] handleSubscription Get.Sub failed: %v sid=%s", t.name, err, join.sess.sid)
		}
	}

	if getWhat&constMsgMetaTags != 0 {
		// Send get.tags response as a separate {meta} packet
		if err := t.replyGetTags(join.sess, asUid, join.pkt); err != nil {
			logs.Warn.Printf("topic[%s] handleSubscription Get.Tags failed: %v sid=%s", t.name, err, join.sess.sid)
		}
	}

	if getWhat&constMsgMetaCred != 0 {
		// Send get.tags response as a separate {meta} packet
		if err := t.replyGetCreds(join.sess, asUid, join.pkt); err != nil {
			logs.Warn.Printf("topic[%s] handleSubscription Get.Cred failed: %v sid=%s", t.name, err, join.sess.sid)
		}
	}

	if getWhat&constMsgMetaData != 0 {
		// Send get.data response as {data} packets
		if err := t.replyGetData(join.sess, asUid, asChan, msgsub.Get.Data, join.pkt); err != nil {
			logs.Warn.Printf("topic[%s] handleSubscription Get.Data failed: %v sid=%s", t.name, err, join.sess.sid)
		}
	}

	if getWhat&constMsgMetaDel != 0 {
		// Send get.del response as a separate {meta} packet
		if err := t.replyGetDel(join.sess, asUid, msgsub.Get.Del, join.pkt); err != nil {
			logs.Warn.Printf("topic[%s] handleSubscription Get.Del failed: %v sid=%s", t.name, err, join.sess.sid)
		}
	}

	return nil
}

// handleLeaveRequest processes a session leave request.
func (t *Topic) handleLeaveRequest(msg *ClientComMessage, sess *Session) {
	// Remove connection from topic; session may continue to function
	now := types.TimeNow()

	// userId.IsZero() == true when the entire session is being dropped.
	var asUid types.Uid
	var asChan bool
	if msg != nil {
		asUid = types.ParseUserId(msg.AsUser)
		var err error
		asChan, err = t.verifyChannelAccess(msg.Original)
		if err != nil {
			// Group topic cannot be addressed as channel unless channel functionality is enabled.
			sess.queueOut(ErrNotFoundReply(msg, now))
		}
	}

	if t.isInactive() {
		if !asUid.IsZero() && msg != nil {
			sess.queueOut(ErrLockedReply(msg, now))
		}
		return
	} else if msg != nil && msg.Leave.Unsub {
		// User wants to leave and unsubscribe.
		// asUid must not be Zero.
		if err := t.replyLeaveUnsub(sess, msg, asUid); err != nil {
			logs.Err.Println("failed to unsub", err, sess.sid)
			return
		}
	} else if pssd, _ := t.remSession(sess, asUid); pssd != nil {
		if pssd.isChanSub != asChan {
			// Cannot address non-channel subscription as channel and vice versa.
			if msg != nil {
				// Group topic cannot be addressed as channel unless channel functionality is enabled.
				sess.queueOut(ErrNotFoundReply(msg, now))
			}
			return
		}

		var uid types.Uid
		if sess.isProxy() {
			// Multiplexing session, multiple UIDs.
			uid = asUid
		} else {
			// Simple session, single UID.
			uid = pssd.uid
		}

		var pud perUserData
		// uid may be zero when a proxy session is trying to terminate (it called unsubAll).
		if !uid.IsZero() {
			// UID not zero: one user removed.
			pud = t.perUser[uid]
			if !sess.background {
				pud.online--
				t.perUser[uid] = pud
			}
		} else if len(pssd.muids) > 0 {
			// UID is zero: multiplexing session is dropped altogether.
			// Using new 'uid' and 'pud' variables.
			for _, uid := range pssd.muids {
				pud := t.perUser[uid]
				pud.online--
				t.perUser[uid] = pud
			}
		} else if !sess.isCluster() {
			logs.Warn.Panic("cannot determine uid: leave req", msg, sess)
		}

		switch t.cat {
		case types.TopicCatMe:
			mrs := t.mostRecentSession()
			if mrs == nil {
				// Last session
				mrs = sess
			} else {
				// Change UA to the most recent live session and announce it. Don't block.
				select {
				case t.supd <- &sessionUpdate{userAgent: mrs.userAgent}:
				default:
				}
			}

			meUid := uid
			if meUid.IsZero() && len(pssd.muids) > 0 {
				// The entire multiplexing session is being dropped. Need to find owner's UID.
				// len(pssd.muids) could be zero if the session was a background session.
				meUid = pssd.muids[0]
			}
			if !meUid.IsZero() {
				// Update user's last online timestamp & user agent. Only one user can be subscribed to 'me' topic.
				if err := store.Users.UpdateLastSeen(meUid, mrs.userAgent, now); err != nil {
					logs.Warn.Println(err)
				}
			}
		case types.TopicCatFnd:
			// FIXME: this does not work correctly in case of a multiplexing session.
			// Remove ephemeral query.
			t.fndRemovePublic(sess)
		case types.TopicCatGrp:
			// Subscriber is going offline in the topic: notify other subscribers who are currently online.
			readFilter := &presFilters{filterIn: types.ModeRead}
			if !uid.IsZero() {
				if pud.online == 0 {
					if asChan {
						// Simply delete record from perUserData
						delete(t.perUser, uid)
					} else {
						t.presSubsOnline("off", uid.UserId(), nilPresParams, readFilter, "")
					}
				}
			} else if len(pssd.muids) > 0 {
				for _, uid := range pssd.muids {
					if t.perUser[uid].online == 0 {
						if asChan {
							// delete record from perUserData
							delete(t.perUser, uid)
						} else {
							t.presSubsOnline("off", uid.UserId(), nilPresParams, readFilter, "")
						}
					}
				}
			}
		}

		if !uid.IsZero() {
			// Respond if contains an id.
			if msg != nil {
				sess.queueOut(NoErrReply(msg, now))
			}
		}
	}
}

// sessToForeground updates perUser online status accounting and fires due
// deferred notifications for the provided session.
func (t *Topic) sessToForeground(sess *Session) {
	s := sess
	if s.multi != nil {
		s = s.multi
	}

	if pssd, ok := t.sessions[s]; ok && !pssd.isChanSub {
		uid := pssd.uid
		if s.isMultiplex() {
			// If 's' is a multiplexing session, then sess is a proxy and it contains correct UID.
			// Add UID to the list of online users.
			uid = sess.uid
			pssd.muids = append(pssd.muids, uid)
		}
		// Mark user as online
		pud := t.perUser[uid]
		pud.online++
		t.perUser[uid] = pud

		t.sendSubNotifications(uid, sess.sid, sess.userAgent)
	}
}

// Subscribe or unsubscribe user to/from FCM topic (channel).
func (t *Topic) channelSubUnsub(uid types.Uid, sub bool) {
	push.ChannelSub(&push.ChannelReq{
		Uid:     uid,
		Channel: types.GrpToChn(t.name),
		Unsub:   !sub,
	})
}

// Send immediate presence notification in response to a subscription.
// Send push notification to the P2P counterpart.
// In case of a new channel subscription subscribe user to an FCM topic.
// These notifications are always sent immediately even if background is requested.
func (t *Topic) sendImmediateSubNotifications(asUid types.Uid, acs *MsgAccessMode, sreg *sessionJoin) {
	modeWant, _ := types.ParseAcs([]byte(acs.Want))
	modeGiven, _ := types.ParseAcs([]byte(acs.Given))
	mode := modeWant & modeGiven

	if t.cat == types.TopicCatP2P {
		uid2 := t.p2pOtherUser(asUid)
		pud2 := t.perUser[uid2]
		mode2 := pud2.modeGiven & pud2.modeWant
		if pud2.deleted {
			mode2 = types.ModeInvalid
		}

		// Inform the other user that the topic was just created.
		if sreg.pkt.Sub.Created {
			t.presSingleUserOffline(uid2, mode2, "acs", &presParams{
				dWant:  pud2.modeWant.String(),
				dGiven: pud2.modeGiven.String(),
				actor:  asUid.UserId(),
			}, "", false)
		}

		if sreg.pkt.Sub.Newsub {
			// Notify current user's 'me' topic to accept notifications from user2
			t.presSingleUserOffline(asUid, mode, "?none+en", nilPresParams, "", false)

			// Initiate exchange of 'online' status with the other user.
			// We don't know if the current user is online in the 'me' topic,
			// so sending an '?unkn' status to user2. His 'me' topic
			// will reply with user2's status and request an actual status from user1.
			status := "?unkn"
			if mode2.IsPresencer() {
				// If user2 should receive notifications, enable it.
				status += "+en"
			}
			t.presSingleUserOffline(uid2, mode2, status, nilPresParams, "", false)

			// Also send a push notification to the other user.
			if pushRcpt := t.pushForP2PSub(asUid, uid2, pud2.modeWant, pud2.modeGiven, types.TimeNow()); pushRcpt != nil {
				usersPush(pushRcpt)
			}
		}
	} else if t.cat == types.TopicCatGrp {
		if sreg.pkt.Sub.Newsub {
			// For new subscriptions, notify other group members.
			if pushRcpt := t.pushForGroupSub(asUid, types.TimeNow()); pushRcpt != nil {
				usersPush(pushRcpt)
			}
		}
	}

	// newsub could be true only for p2p and group topics, no need to check topic category explicitly.
	if sreg.pkt.Sub.Newsub {
		// Notify creator's other sessions that the subscription (or the entire topic) was created.
		t.presSingleUserOffline(asUid, mode, "acs",
			&presParams{
				dWant:  acs.Want,
				dGiven: acs.Given,
				actor:  asUid.UserId(),
			},
			sreg.sess.sid, false)

		if t.isChan && types.IsChannel(sreg.pkt.Original) {
			t.channelSubUnsub(asUid, true)
		}
	}
}

// Send immediate or deferred presence notification in response to a subscription.
// Not used by channels.
func (t *Topic) sendSubNotifications(asUid types.Uid, sid, userAgent string) {
	switch t.cat {
	case types.TopicCatMe:
		// Notify user's contact that the given user is online now.
		if !t.isLoaded() {
			t.markLoaded()
			if err := t.loadContacts(asUid); err != nil {
				logs.Err.Println("topic: failed to load contacts", t.name, err.Error())
			}
			// User online: notify users of interest without forcing response (no +en here).
			t.presUsersOfInterest("on", userAgent)
		}

	case types.TopicCatGrp:
		pud := t.perUser[asUid]
		if pud.isChan {
			// Not sendng notifications for channel readers.
			return
		}

		// Enable notifications for a new group topic, if appropriate.
		if !t.isLoaded() {
			t.markLoaded()
			status := "on"
			if (pud.modeGiven & pud.modeWant).IsPresencer() {
				status += "+en"
			}

			// Notify topic subscribers that the topic is online now.
			t.presSubsOffline(status, nilPresParams, nilPresFilters, nilPresFilters, "", false)
		} else if pud.online == 1 {
			// If this is the first session of the user in the topic.
			// Notify other online group members that the user is online now.
			t.presSubsOnline("on", asUid.UserId(), nilPresParams,
				&presFilters{filterIn: types.ModeRead}, sid)
		}
	}
}

// handlePubBroadcast fans out {pub} -> {data} messages to recipients in a master topic.
// This is a NON-proxy broadcast.
func (t *Topic) handlePubBroadcast(msg *ClientComMessage) {
	asUid := types.ParseUserId(msg.AsUser)
	if t.isInactive() {
		// Ignore broadcast - topic is paused or being deleted.
		msg.sess.queueOut(ErrLocked(msg.Id, t.original(asUid), msg.Timestamp))
		return
	}

	pud, userFound := t.perUser[asUid]
	// Anyone is allowed to post to 'sys' topic.
	if t.cat != types.TopicCatSys {
		// If it's not 'sys' check write permission.
		if !(pud.modeWant & pud.modeGiven).IsWriter() {
			msg.sess.queueOut(ErrPermissionDenied(msg.Id, t.original(asUid), msg.Timestamp))
			return
		}
	}

	if t.isReadOnly() {
		msg.sess.queueOut(ErrPermissionDenied(msg.Id, t.original(asUid), msg.Timestamp))
		return
	}

	// Save to DB at master topic.
	var attachments []string
	if msg.Extra != nil && len(msg.Extra.Attachments) > 0 {
		attachments = msg.Extra.Attachments
	}
	if err := store.Messages.Save(
		&types.Message{
			ObjHeader: types.ObjHeader{CreatedAt: msg.Timestamp},
			SeqId:     t.lastID + 1,
			Topic:     t.name,
			From:      asUid.String(),
			Head:      msg.Pub.Head,
			Content:   msg.Pub.Content,
		}, attachments, (pud.modeGiven & pud.modeWant).IsReader()); err != nil {
		logs.Warn.Printf("topic[%s]: failed to save message: %v", t.name, err)
		msg.sess.queueOut(ErrUnknown(msg.Id, t.original(asUid), msg.Timestamp))

		return
	}

	t.lastID++
	t.touched = msg.Timestamp

	if userFound {
		pud.readID = t.lastID
		t.perUser[asUid] = pud
	}

	if msg.Id != "" && msg.sess != nil {
		reply := NoErrAccepted(msg.Id, t.original(asUid), msg.Timestamp)
		reply.Ctrl.Params = map[string]int{"seq": t.lastID}
		msg.sess.queueOut(reply)
	}

	data := &ServerComMessage{
		Data: &MsgServerData{
			Topic:     msg.Original,
			From:      msg.AsUser,
			Timestamp: msg.Timestamp,
			SeqId:     t.lastID,
			Head:      msg.Pub.Head,
			Content:   msg.Pub.Content,
		},
		// Internal-only values.
		Id:        msg.Id,
		RcptTo:    msg.RcptTo,
		AsUser:    msg.AsUser,
		Timestamp: msg.Timestamp,
		sess:      msg.sess,
	}
	if msg.Pub.NoEcho {
		data.SkipSid = msg.sess.sid
	}

	// Message sent: notify offline 'R' subscrbers on 'me'.
	t.presSubsOffline("msg", &presParams{seqID: t.lastID, actor: msg.AsUser},
		&presFilters{filterIn: types.ModeRead}, nilPresFilters, "", true)

	// Tell the plugins that a message was accepted for delivery
	pluginMessage(data.Data, plgActCreate)

	t.broadcastToSessions(data)

	// usersPush will update unread message count and send push notification.
	pushRcpt := t.pushForData(asUid, data.Data)
	usersPush(pushRcpt)
}

// handleNoteBroadcast fans out {note} -> {info} messages to recipients in a master topic.
// This is a NON-proxy broadcast (at master topic).
func (t *Topic) handleNoteBroadcast(msg *ClientComMessage) {
	if t.isInactive() {
		// Ignore broadcast - topic is paused or being deleted.
		return
	}

	if msg.Note.SeqId > t.lastID {
		// Drop bogus read notification
		return
	}

	asChan, err := t.verifyChannelAccess(msg.Original)
	if err != nil {
		// Silently drop invalid notification.
		return
	}

	asUid := types.ParseUserId(msg.AsUser)
	pud := t.perUser[asUid]
	mode := pud.modeGiven & pud.modeWant
	if pud.deleted {
		mode = types.ModeInvalid
	}

	// Filter out "kp" from users with no 'W' permission (or people without a subscription).
	if msg.Note.What == "kp" && (!mode.IsWriter() || t.isReadOnly()) {
		return
	}

	// Filter out "read/recv" from users with no 'R' permission (or people without a subscription).
	if (msg.Note.What == "read" || msg.Note.What == "recv") && !mode.IsReader() {
		return
	}

	var read, recv, unread, seq int

	if msg.Note.What == "read" {
		if msg.Note.SeqId <= pud.readID {
			// No need to report stale or bogus read status.
			return
		}

		// The number of unread messages has decreased, negative value.
		unread = pud.readID - msg.Note.SeqId
		pud.readID = msg.Note.SeqId
		if pud.readID > pud.recvID {
			pud.recvID = pud.readID
		}
		read = pud.readID
		seq = read
	} else if msg.Note.What == "recv" {
		if msg.Note.SeqId <= pud.recvID {
			// Stale or bogus recv status.
			return
		}

		pud.recvID = msg.Note.SeqId
		if pud.readID > pud.recvID {
			pud.recvID = pud.readID
		}
		recv = pud.recvID
		seq = recv
	}

	if seq > 0 {
		topicName := t.name
		if asChan {
			topicName = msg.Note.Topic
		}

		upd := map[string]interface{}{}
		if recv > 0 {
			upd["RecvSeqId"] = recv
		}
		if read > 0 {
			upd["ReadSeqId"] = read
		}
		if err := store.Subs.Update(topicName, asUid, upd); err != nil {
			logs.Warn.Printf("topic[%s]: failed to update SeqRead/Recv counter: %v", t.name, err)
			return
		}

		// Read/recv updated: notify user's other sessions of the change
		t.presPubMessageCount(asUid, mode, read, recv, msg.sess.sid)

		// Update cached count of unread messages (not tracking unread messages fror channels).
		if !asChan {
			usersUpdateUnread(asUid, unread, true)
		}
	}

	if asChan {
		// No need to forward {note} to other subscribers in channels
		return
	}

	if seq > 0 {
		t.perUser[asUid] = pud
	}

	// Read/recv/kp: notify users offline in the topic on their 'me'.
	t.infoSubsOffline(asUid, msg.Note.What, seq, msg.sess.sid)

	info := &ServerComMessage{
		Info: &MsgServerInfo{
			Topic: msg.Original,
			From:  msg.AsUser,
			What:  msg.Note.What,
			SeqId: msg.Note.SeqId,
		},
		RcptTo:    msg.RcptTo,
		AsUser:    msg.AsUser,
		Timestamp: msg.Timestamp,
		SkipSid:   msg.sess.sid,
		sess:      msg.sess,
	}

	t.broadcastToSessions(info)
}

// handlePresence fans out {pres} messages to recipients in topic.
func (t *Topic) handlePresence(msg *ServerComMessage) {
	what := t.procPresReq(msg.Pres.Src, msg.Pres.What, msg.Pres.WantReply)
	if t.xoriginal != msg.Pres.Topic || what == "" {
		// This is just a request for status, don't forward it to sessions
		return
	}

	// "what" may have changed, i.e. unset or "+command" removed ("on+en" -> "on")
	msg.Pres.What = what

	t.broadcastToSessions(msg)
}

// broadcastToSessions writes message to attached sessions.
func (t *Topic) broadcastToSessions(msg *ServerComMessage) {
	// List of sessions to be dropped.
	var dropSessions []*Session
	// Broadcast the message. Only {data}, {pres}, {info} are broadcastable.
	// {meta} and {ctrl} are sent to the session only
	for sess, pssd := range t.sessions {
		// Send all messages to multiplexing session.
		if !sess.isMultiplex() {
			if sess.sid == msg.SkipSid {
				continue
			}

			if msg.Pres != nil {
				// Skip notifying - already notified on topic.
				if msg.Pres.SkipTopic != "" && sess.getSub(msg.Pres.SkipTopic) != nil {
					continue
				}

				// Notification addressed to a single user only.
				if msg.Pres.SingleUser != "" && pssd.uid.UserId() != msg.Pres.SingleUser {
					continue
				}
				// Notification should skip a single user.
				if msg.Pres.ExcludeUser != "" && pssd.uid.UserId() == msg.Pres.ExcludeUser {
					continue
				}

				// Check presence filters
				if !t.passesPresenceFilters(msg.Pres, pssd.uid) {
					continue
				}

			} else {
				if msg.Info != nil {
					// Don't forward read receipts and key presses to channel readers and those without the R permission.
					// OK to forward with Src != "" because it's sent from another topic to 'me', permissions already
					// checked there.
					if msg.Info.Src == "" && (pssd.isChanSub || !t.userIsReader(pssd.uid)) {
						continue
					}

					// Skip notifying - already notified on topic.
					if msg.Info.SkipTopic != "" && sess.getSub(msg.Info.SkipTopic) != nil {
						continue
					}

					// Don't send key presses from one user's session to the other sessions of the same user.
					if msg.Info.What == "kp" && msg.Info.From == pssd.uid.UserId() {
						continue
					}

				} else if !t.userIsReader(pssd.uid) && !pssd.isChanSub {
					// Skip {data} if the user has no Read permission and not a channel reader.
					continue
				}
			}
		}

		// Topic name may be different depending on the user to which the `sess` belongs.
		t.maybeFixTopicName(msg, pssd.uid)

		// Send channel messages anonymously.
		if pssd.isChanSub && msg.Data != nil {
			msg.Data.From = ""
		}
		// Send message to session.
		// Make a copy of msg since messages sent to sessions differ.
		if !sess.queueOut(msg.copy()) {
			logs.Warn.Printf("topic[%s]: connection stuck, detaching - %s", t.name, sess.sid)
			dropSessions = append(dropSessions, sess)
		}
	}

	// Drop "bad" sessions.
	for _, sess := range dropSessions {
		// The whole session is being dropped, so sessionLeave.pkt is not set.
		t.unregisterSession(nil, sess)
	}
}

// subscriptionReply generates a response to a subscription request
func (t *Topic) subscriptionReply(asChan bool, join *sessionJoin) error {
	// The topic is already initialized by the Hub

	msgsub := join.pkt.Sub

	// For newly created topics report topic creation time.
	var now time.Time
	if msgsub.Created {
		now = t.updated
	} else {
		now = types.TimeNow()
	}

	asUid := types.ParseUserId(join.pkt.AsUser)

	if !msgsub.Newsub && (t.cat == types.TopicCatP2P || t.cat == types.TopicCatGrp || t.cat == types.TopicCatSys) {
		// Check if this is a new subscription.
		pud, found := t.perUser[asUid]
		msgsub.Newsub = !found || pud.deleted
	}

	var private interface{}
	var mode string
	if msgsub.Set != nil {
		if msgsub.Set.Sub != nil {
			if msgsub.Set.Sub.User != "" {
				join.sess.queueOut(ErrMalformedReply(join.pkt, now))
				return errors.New("user id must not be specified")
			}
			mode = msgsub.Set.Sub.Mode
		}

		if msgsub.Set.Desc != nil {
			private = msgsub.Set.Desc.Private
		}
	}

	var err error
	var modeChanged *MsgAccessMode
	// Create new subscription or modify an existing one.
	if modeChanged, err = t.thisUserSub(join.sess, join.pkt, asUid, asChan, mode, private); err != nil {
		return err
	}

	hasJoined := true
	if modeChanged != nil {
		if acs, err := types.ParseAcs([]byte(modeChanged.Mode)); err == nil {
			hasJoined = acs.IsJoiner()
		}
	}

	if hasJoined {
		// Subscription successfully created. Link topic to session.
		join.sess.addSub(t.name, &Subscription{
			broadcast: t.clientMsg,
			done:      t.unreg,
			meta:      t.meta,
			supd:      t.supd,
		})
		t.addSession(join.sess, asUid, asChan)

		// The user is online in the topic. Increment the counter if notifications are not deferred.
		if !join.sess.background {
			userData := t.perUser[asUid]
			userData.online++
			t.perUser[asUid] = userData
		}
	}

	params := map[string]interface{}{}
	// Report back the assigned access mode.
	if modeChanged != nil {
		params["acs"] = modeChanged
	}
	toriginal := t.original(asUid)

	// When a group topic is created, it's given a temporary name by the client.
	// Then this name changes. Report back the original name here.
	if msgsub.Created && join.pkt.Original != toriginal {
		params["tmpname"] = join.pkt.Original
		// The new123ABC name is no longer useful after this.
		join.pkt.Original = toriginal
	}

	if len(params) == 0 {
		// Don't send empty params '{}'
		join.sess.queueOut(NoErr(join.pkt.Id, toriginal, now))
	} else {
		join.sess.queueOut(NoErrParams(join.pkt.Id, toriginal, now, params))
	}

	// Some notifications are always sent immediately.
	if modeChanged != nil {
		t.sendImmediateSubNotifications(asUid, modeChanged, join)
	}

	if !join.sess.background && hasJoined {
		// Other notifications are also sent immediately for foreground sessions.
		t.sendSubNotifications(asUid, join.sess.sid, join.sess.userAgent)
	}

	return nil
}

// User requests or updates a self-subscription to a topic. Called as a
// result of {sub} or {meta set=sub}.
// Returns new access mode as *MsgAccessMode if user's access mode has changed, nil otherwise.
//
//	sess		- originating session
//	pkt			- client message which triggered this request; {sub} or {set}
//	asUid		- id of the user making the request
//	asChan		- true if the user is subscribing to a channel topic
//	want		- requested access mode
//	private		- private value to assign to the subscription
//	background	- presence notifications are deferred
//
// Handle these cases:
// A. User is trying to subscribe for the first time (no subscription).
// A.1 Normal user is subscribing to the topic.
// A.2 Reader is joining the channel.
// B. User is already subscribed, just joining without changing anything.
// C. User is responding to an earlier invite (modeWant was "N" in subscription).
// D. User is already subscribed, changing modeWant.
// E. User is accepting ownership transfer (requesting ownership transfer is not permitted).
// In case of a group topic the user may be a reader or a full subscriber.
func (t *Topic) thisUserSub(sess *Session, pkt *ClientComMessage, asUid types.Uid, asChan bool, want string,
	private interface{}) (*MsgAccessMode, error) {

	now := types.TimeNow()
	asLvl := auth.Level(pkt.AuthLvl)

	// Access mode values as they were before this request was processed.
	oldWant := types.ModeNone
	oldGiven := types.ModeNone

	// Parse access mode requested by the user
	modeWant := types.ModeUnset
	if want != "" {
		if err := modeWant.UnmarshalText([]byte(want)); err != nil {
			sess.queueOut(ErrMalformedReply(pkt, now))
			return nil, err
		}
	}

	var err error
	// Check if it's an attempt at a new subscription to the topic / a first connection of a channel reader
	// (channel readers are not permanently cached).
	// It could be an actual subscription (IsJoiner() == true) or a ban (IsJoiner() == false).
	userData, existingSub := t.perUser[asUid]
	if !existingSub || userData.deleted {
		// New subscription or a not yet cached channel reader, either new or existing.

		// Check if the max number of subscriptions is already reached.
		if t.cat == types.TopicCatGrp && !asChan && t.subsCount() >= globals.maxSubscriberCount {
			sess.queueOut(ErrPolicyReply(pkt, now))
			return nil, errors.New("max subscription count exceeded")
		}

		var sub *types.Subscription
		tname := t.name
		if t.cat == types.TopicCatP2P {
			// P2P could be here only if it was previously deleted. I.e. existingSub is always true for P2P.
			if modeWant != types.ModeUnset {
				userData.modeWant = modeWant
			}
			// If no modeWant is provided, leave existing one unchanged.

			// Make sure the user is not asking for unreasonable permissions
			userData.modeWant = (userData.modeWant & types.ModeCP2P) | types.ModeApprove
		} else if t.cat == types.TopicCatSys {
			if asLvl != auth.LevelRoot {
				sess.queueOut(ErrPermissionDeniedReply(pkt, now))
				return nil, errors.New("subscription to 'sys' topic requires root access level")
			}

			// Assign default access levels
			userData.modeWant = types.ModeCSys
			userData.modeGiven = types.ModeCSys
			if modeWant != types.ModeUnset {
				userData.modeWant = (modeWant & types.ModeCSys) | types.ModeWrite | types.ModeJoin
			}
		} else if asChan {
			userData.isChan = true

			// Check if user is already subscribed.
			sub, err = store.Subs.Get(pkt.Original, asUid)
			if err != nil {
				sess.queueOut(ErrUnknown(pkt.Id, pkt.Original, now))
				return nil, err
			}

			// Given mode is immutable.
			oldGiven = types.ModeCChnReader
			userData.modeGiven = types.ModeCChnReader

			if sub != nil && sub.DeletedAt == nil {
				// Subscription exists, read old access mode.
				oldWant = sub.ModeWant
			} else {
				// Subscription not found, use default.
				oldWant = types.ModeCChnReader
			}

			if modeWant != types.ModeUnset {
				// New access mode is explicitly assigned.
				userData.modeWant = (modeWant & types.ModeCChnReader) | types.ModeRead | types.ModeJoin
			} else {
				// Default: unchanged.
				userData.modeWant = oldWant
			}

			// User is subscribed to chnXXX, not grpXXX.
			tname = pkt.Original
		} else {
			// For all other topics access is given as default access.
			userData.modeGiven = t.accessFor(asLvl)

			if modeWant == types.ModeUnset {
				// User wants default access mode.
				userData.modeWant = userData.modeGiven
			} else {
				userData.modeWant = modeWant
			}
		}

		// Reject new subscription: 'given' permissions have no 'J'.
		if !userData.modeGiven.IsJoiner() {
			sess.queueOut(ErrPermissionDeniedReply(pkt, now))
			return nil, errors.New("subscription rejected due to permissions")
		}

		// Undelete.
		if userData.deleted {
			userData.deleted = false
			userData.delID, userData.readID, userData.recvID = 0, 0, 0
		}

		if isNullValue(private) {
			private = nil
		}
		userData.private = private

		// Add subscription to database, if missing.
		if sub == nil || sub.DeletedAt != nil {
			sub = &types.Subscription{
				User:      asUid.String(),
				Topic:     tname,
				ModeWant:  userData.modeWant,
				ModeGiven: userData.modeGiven,
				Private:   userData.private,
			}

			if err := store.Subs.Create(sub); err != nil {
				sess.queueOut(ErrUnknownReply(pkt, now))
				return nil, err
			}

		} else if asChan && userData.modeWant != oldWant {
			// Channel reader changed access mode, save changed mode to db.
			if err := store.Subs.Update(tname, asUid,
				map[string]interface{}{"ModeWant": userData.modeWant}); err != nil {
				sess.queueOut(ErrUnknownReply(pkt, now))
				return nil, err
			}

			// Enable or disable fcm push notifications for the subsciption.
			t.channelSubUnsub(asUid, userData.modeWant.IsPresencer())
		}

		if asChan {
			if userData.modeWant != oldWant {
				pluginSubscription(sub, plgActCreate)
			} else {
				pluginSubscription(sub, plgActUpd)
			}
		} else {
			// Add subscribed user to cache.
			usersRegisterUser(asUid, true)
			// Notify plugins of a new subscription
			pluginSubscription(sub, plgActCreate)
		}

	} else {
		// Process update to existing subscription. It could be an incomplete subscription for a new topic.
		if !userData.isChan && asChan {
			// A normal subscriber is trying to access topic as a channel.
			// Direct the subscriber to use non-channel topic name.
			sess.queueOut(InfoUseOtherReply(pkt, t.name, now))
			return nil, types.ErrNotFound
		}

		var ownerChange bool

		// Save old access values

		oldWant = userData.modeWant
		oldGiven = userData.modeGiven

		if modeWant != types.ModeUnset {
			// Explicit modeWant is provided

			// Perform sanity checks
			if userData.modeGiven.IsOwner() {
				// Check for possible ownership transfer. Handle the following cases:
				// 1. Owner joining the topic without any changes
				// 2. Owner changing own settings
				// 3. Acceptance or rejection of the ownership transfer

				// Make sure the current owner cannot unset the owner flag or ban himself
				if t.owner == asUid && (!modeWant.IsOwner() || !modeWant.IsJoiner()) {
					sess.queueOut(ErrPermissionDeniedReply(pkt, now))
					return nil, errors.New("cannot unset ownership or self-ban the owner")
				}

				// Ownership transfer
				ownerChange = modeWant.IsOwner() && !userData.modeWant.IsOwner()

				// The owner should be able to grant himself any access permissions.
				// If ownership transfer is rejected don't upgrade.
				if modeWant.IsOwner() && !userData.modeGiven.BetterEqual(modeWant) {
					userData.modeGiven |= modeWant
				}
			} else if modeWant.IsOwner() {
				// Ownership transfer can only be initiated by the owner.
				sess.queueOut(ErrPermissionDeniedReply(pkt, now))
				return nil, errors.New("non-owner cannot request ownership transfer")
			} else if t.cat == types.TopicCatGrp && userData.modeGiven.IsAdmin() && modeWant.IsAdmin() {
				// A group topic Admin should be able to grant himself any permissions except
				// ownership (checked previously) & hard-deleting messages.
				if !userData.modeGiven.BetterEqual(modeWant & ^types.ModeDelete) {
					userData.modeGiven |= (modeWant & ^types.ModeDelete)
				}
			}

			if t.cat == types.TopicCatP2P {
				// For P2P topics ignore requests for 'D'. Otherwise it will generate a useless announcement.
				modeWant = (modeWant & types.ModeCP2P) | types.ModeApprove
			} else if t.cat == types.TopicCatSys {
				// Anyone can always write to Sys topic.
				modeWant &= (modeWant & types.ModeCSys) | types.ModeWrite
			}
		}

		// If user has not requested a new access mode, provide one by default.
		if modeWant == types.ModeUnset {
			// If the user has self-banned before, un-self-ban. Otherwise do not make a change.
			if !oldWant.IsJoiner() {
				// Set permissions NO WORSE than default, but possibly better (admin or owner banned himself).
				userData.modeWant = userData.modeGiven | t.accessFor(asLvl)
			}
		} else if userData.modeWant != modeWant {
			// The user has provided a new modeWant and it' different from the one before
			userData.modeWant = modeWant
		}

		// Save changes to DB
		update := map[string]interface{}{}
		if isNullValue(private) {
			update["Private"] = nil
			userData.private = nil
		} else if private != nil {
			update["Private"] = private
			userData.private = private
		}
		if userData.modeWant != oldWant {
			update["ModeWant"] = userData.modeWant
		}
		if userData.modeGiven != oldGiven {
			update["ModeGiven"] = userData.modeGiven
		}
		if len(update) > 0 {
			if err := store.Subs.Update(t.name, asUid, update); err != nil {
				sess.queueOut(ErrUnknownReply(pkt, now))
				return nil, err
			}
		}

		// No transactions in RethinkDB, but two owners are better than none
		if ownerChange {
			oldOwnerData := t.perUser[t.owner]
			oldOwnerOldWant, oldOwnerOldGiven := oldOwnerData.modeWant, oldOwnerData.modeGiven
			oldOwnerData.modeGiven = (oldOwnerData.modeGiven & ^types.ModeOwner)
			oldOwnerData.modeWant = (oldOwnerData.modeWant & ^types.ModeOwner)
			if err := store.Subs.Update(t.name, t.owner,
				map[string]interface{}{
					"ModeWant":  oldOwnerData.modeWant,
					"ModeGiven": oldOwnerData.modeGiven,
				}); err != nil {
				return nil, err
			}
			if err := store.Topics.OwnerChange(t.name, asUid); err != nil {
				return nil, err
			}
			t.perUser[t.owner] = oldOwnerData
			// Send presence notifications.
			t.notifySubChange(t.owner, asUid, false,
				oldOwnerOldWant, oldOwnerOldGiven, oldOwnerData.modeWant, oldOwnerData.modeGiven, "")
			t.owner = asUid
		}
	}

	if !asChan {
		// If topic is being muted, send "off" notification and disable updates.
		// Do it before applying the new permissions.
		if (oldWant & oldGiven).IsPresencer() && !(userData.modeWant & userData.modeGiven).IsPresencer() {
			if t.cat == types.TopicCatMe {
				t.presUsersOfInterest("off+dis", t.userAgent)
			} else {
				t.presSingleUserOffline(asUid, userData.modeWant&userData.modeGiven,
					"off+dis", nilPresParams, "", false)
			}
		}
	}
	// Apply changes.
	t.perUser[asUid] = userData

	var modeChanged *MsgAccessMode
	// Send presence notifications and update cached unread count.
	if oldWant != userData.modeWant || oldGiven != userData.modeGiven {
		if !asChan {
			oldReader := (oldWant & oldGiven).IsReader()
			newReader := (userData.modeWant & userData.modeGiven).IsReader()

			if oldReader && !newReader {
				// Decrement unread count
				usersUpdateUnread(asUid, userData.readID-t.lastID, true)
			} else if !oldReader && newReader {
				// Increment unread count
				usersUpdateUnread(asUid, t.lastID-userData.readID, true)
			}
		}

		// Notify actor of the changes in access mode.
		t.notifySubChange(asUid, asUid, asChan, oldWant, oldGiven, userData.modeWant, userData.modeGiven, sess.sid)
	}

	if (pkt.Sub != nil && pkt.Sub.Newsub) || oldWant != userData.modeWant || oldGiven != userData.modeGiven {
		modeChanged = &MsgAccessMode{
			Want:  userData.modeWant.String(),
			Given: userData.modeGiven.String(),
			Mode:  (userData.modeGiven & userData.modeWant).String(),
		}
	}

	if !userData.modeWant.IsJoiner() {
		// The user is self-banning from the topic. Re-subscription will unban.
		t.evictUser(asUid, false, "")
		// The callee will send NoErrOK
		return modeChanged, nil
	}

	if !userData.modeGiven.IsJoiner() {
		// User was banned
		sess.queueOut(ErrPermissionDeniedReply(pkt, now))
		return nil, errors.New("topic access denied; user is banned")
	}

	return modeChanged, nil
}

// anotherUserSub processes a request to initiate an invite or approve a subscription request from another user.
// Returns changed == true if user's access mode has changed.
// Handle these cases:
// A. Sharer or Approver is inviting another user for the first time (no prior subscription)
// B. Sharer or Approver is re-inviting another user (adjusting modeGiven, modeWant is still Unset)
// C. Approver is changing modeGiven for another user, modeWant != Unset
func (t *Topic) anotherUserSub(sess *Session, asUid, target types.Uid, asChan bool,
	pkt *ClientComMessage) (*MsgAccessMode, error) {

	now := types.TimeNow()
	set := pkt.Set

	// Access mode values as they were before this request was processed.
	oldWant := types.ModeUnset
	oldGiven := types.ModeUnset

	// Access mode of the person who is executing this approval process
	var hostMode types.AccessMode

	// Check if approver actually has permission to manage sharing
	userData, ok := t.perUser[asUid]
	if !ok || !(userData.modeGiven & userData.modeWant).IsSharer() {
		sess.queueOut(ErrPermissionDeniedReply(pkt, now))
		return nil, errors.New("topic access denied; approver has no permission")
	}

	if asChan {
		// TODO: need to implement promoting reader to subscriber. Rejecting for now.
		sess.queueOut(ErrPermissionDeniedReply(pkt, now))
		return nil, errors.New("topic access denied: cannot subscribe reader to channel")
	}

	// Check if topic is suspended.
	if t.isReadOnly() {
		sess.queueOut(ErrPermissionDeniedReply(pkt, now))
		return nil, errors.New("topic is suspended")
	}

	hostMode = userData.modeGiven & userData.modeWant

	// Parse the access mode granted
	modeGiven := types.ModeUnset
	if set.Sub.Mode != "" {
		if err := modeGiven.UnmarshalText([]byte(set.Sub.Mode)); err != nil {
			sess.queueOut(ErrMalformedReply(pkt, now))
			return nil, err
		}

		// Make sure the new permissions are reasonable in P2P topics: permissions no greater than default,
		// approver permission cannot be removed.
		if t.cat == types.TopicCatP2P {
			modeGiven = (modeGiven & types.ModeCP2P) | types.ModeApprove
		}
	}

	// Make sure only the owner & approvers can set non-default access mode
	if modeGiven != types.ModeUnset && !hostMode.IsAdmin() {
		sess.queueOut(ErrPermissionDeniedReply(pkt, now))
		return nil, errors.New("sharer cannot set explicit modeGiven")
	}

	// Make sure no one but the owner can do an ownership transfer
	if modeGiven.IsOwner() && t.owner != asUid {
		sess.queueOut(ErrPermissionDeniedReply(pkt, now))
		return nil, errors.New("attempt to transfer ownership by non-owner")
	}

	// Check if it's a new invite. If so, save it to database as a subscription.
	// Saved subscription does not mean the user is allowed to post/read
	userData, existingSub := t.perUser[target]
	if !existingSub {
		// Check if the max number of subscriptions is already reached.
		if t.cat == types.TopicCatGrp && t.subsCount() >= globals.maxSubscriberCount {
			sess.queueOut(ErrPolicyReply(pkt, now))
			return nil, errors.New("max subscription count exceeded")
		}

		if modeGiven == types.ModeUnset {
			// Request to use default access mode for the new subscriptions.
			// Assuming LevelAuth. Approver should use non-default access if that is not suitable.
			modeGiven = t.accessFor(auth.LevelAuth)
			// Enable new subscription even if default is no joiner.
			modeGiven |= types.ModeJoin
		}

		// Get user's default access mode to be used as modeWant
		var modeWant types.AccessMode
		if user, err := store.Users.Get(target); err != nil {
			sess.queueOut(ErrUnknownReply(pkt, now))
			return nil, err
		} else if user == nil {
			sess.queueOut(ErrUserNotFoundReply(pkt, now))
			return nil, errors.New("user not found")
		} else if user.State != types.StateOK {
			sess.queueOut(ErrPermissionDeniedReply(pkt, now))
			return nil, errors.New("user is suspended")
		} else {
			// Don't ask by default for more permissions than the granted ones.
			modeWant = user.Access.Auth & modeGiven
		}

		// Add subscription to database
		sub := &types.Subscription{
			User:      target.String(),
			Topic:     t.name,
			ModeWant:  modeWant,
			ModeGiven: modeGiven,
		}

		if err := store.Subs.Create(sub); err != nil {
			sess.queueOut(ErrUnknownReply(pkt, now))
			return nil, err
		}

		userData = perUserData{
			modeGiven: sub.ModeGiven,
			modeWant:  sub.ModeWant,
			private:   nil,
		}
		t.perUser[target] = userData
		t.computePerUserAcsUnion()

		// Cache user's record
		usersRegisterUser(target, true)

		// Send push notification for the new subscription.
		if pushRcpt := t.pushForP2PSub(asUid, target, userData.modeWant, userData.modeGiven, now); pushRcpt != nil {
			// TODO: maybe skip user's devices which were online when this event has happened.
			usersPush(pushRcpt)
		}
	} else {
		// Action on an existing subscription: re-invite, change existing permission, confirm/decline request.
		oldGiven = userData.modeGiven
		oldWant = userData.modeWant

		if modeGiven == types.ModeUnset {
			// Request to re-send invite without changing the access mode
			modeGiven = userData.modeGiven
		} else if modeGiven != userData.modeGiven {
			// Changing the previously assigned value
			userData.modeGiven = modeGiven

			// Save changed value to database
			if err := store.Subs.Update(t.name, target,
				map[string]interface{}{"ModeGiven": modeGiven}); err != nil {
				return nil, err
			}
			t.perUser[target] = userData
		}
	}

	var modeChanged *MsgAccessMode
	// Access mode has changed.
	if oldGiven != userData.modeGiven {

		oldReader := (oldWant & oldGiven).IsReader()
		newReader := (userData.modeWant & userData.modeGiven).IsReader()
		if oldReader && !newReader {
			// Decrement unread count
			usersUpdateUnread(target, userData.readID-t.lastID, true)
		} else if !oldReader && newReader {
			// Increment unread count
			usersUpdateUnread(target, t.lastID-userData.readID, true)
		}
		t.notifySubChange(target, asUid, false,
			oldWant, oldGiven, userData.modeWant, userData.modeGiven, sess.sid)

		modeChanged = &MsgAccessMode{
			Given: userData.modeGiven.String(),
			Want:  userData.modeWant.String(),
			Mode:  (userData.modeGiven & userData.modeWant).String(),
		}
	}

	if !userData.modeGiven.IsJoiner() {
		// The user is banned from the topic.
		t.evictUser(target, false, "")
	}

	return modeChanged, nil
}

// replyGetDesc is a response to a get.desc request on a topic, sent to just the session as a {meta} packet
func (t *Topic) replyGetDesc(sess *Session, asUid types.Uid, asChan bool, opts *MsgGetOpts, msg *ClientComMessage) error {
	now := types.TimeNow()
	id := msg.Id

	if opts != nil && (opts.User != "" || opts.Limit != 0) {
		sess.queueOut(ErrMalformedReply(msg, now))
		return errors.New("invalid GetDesc query")
	}

	// Check if user requested modified data
	ifUpdated := opts == nil || opts.IfModifiedSince == nil || opts.IfModifiedSince.Before(t.updated)

	desc := &MsgTopicDesc{}
	if opts == nil || opts.IfModifiedSince == nil {
		// Send CreatedAt only when the user requests full information (nothing is cached at the client).
		desc.CreatedAt = &t.created
	}
	if !t.updated.IsZero() {
		desc.UpdatedAt = &t.updated
	}

	pud, full := t.perUser[asUid]

	full = full || t.cat == types.TopicCatMe

	if ifUpdated {
		if t.public != nil || t.trusted != nil {
			// Not a p2p topic.
			desc.Public = t.public
			desc.Trusted = t.trusted
		} else if full && t.cat == types.TopicCatP2P {
			desc.Public = pud.public
			desc.Trusted = pud.trusted
		}
	}

	// Request may come from a subscriber (full == true) or a stranger.
	// Give subscriber a fuller description than to a stranger/channel reader.
	if full {
		if t.cat == types.TopicCatP2P {
			// For p2p topics default access mode makes no sense.
			// Don't report it.
		} else if t.cat == types.TopicCatMe || (pud.modeGiven & pud.modeWant).IsSharer() {
			desc.DefaultAcs = &MsgDefaultAcsMode{
				Auth: t.accessAuth.String(),
				Anon: t.accessAnon.String(),
			}
		}

		desc.Acs = &MsgAccessMode{
			Want:  pud.modeWant.String(),
			Given: pud.modeGiven.String(),
			Mode:  (pud.modeGiven & pud.modeWant).String(),
		}

		if t.cat == types.TopicCatMe && sess.authLvl == auth.LevelRoot {
			// If 'me' is in memory then user account is invariably not suspended.
			desc.State = types.StateOK.String()
		}

		if (pud.modeGiven & pud.modeWant).IsPresencer() {
			if t.cat == types.TopicCatGrp {
				desc.Online = t.isOnline()
			} else if t.cat == types.TopicCatP2P {
				// This is the timestamp when the other user logged off last time.
				// It does not change while the topic is loaded into memory and that's OK most of the time
				// because to stay in memory at least one of the users must be connected to topic.
				// FIXME(gene): it breaks when user A stays active in one session and connects-disconnects
				// from another session. The second session will not see correct LastSeen time and UserAgent.
				if pud.lastSeen != nil {
					desc.LastSeen = &MsgLastSeenInfo{
						When:      pud.lastSeen,
						UserAgent: pud.lastUA,
					}
				}
			}
		}

		if ifUpdated {
			desc.Private = pud.private
		}

		// Don't report message IDs to users without Read access.
		if (pud.modeGiven & pud.modeWant).IsReader() {
			desc.SeqId = t.lastID
			if !t.touched.IsZero() {
				desc.TouchedAt = &t.touched
			}

			// Make sure reported values are sane:
			// t.delID <= pud.delID; t.readID <= t.recvID <= t.lastID
			desc.DelId = max(pud.delID, t.delID)
			desc.ReadSeqId = pud.readID
			desc.RecvSeqId = max(pud.recvID, pud.readID)
		} else {
			// Send some sane value of touched.
			desc.TouchedAt = &t.updated
		}
	}

	sess.queueOut(&ServerComMessage{
		Meta: &MsgServerMeta{
			Id:        id,
			Topic:     msg.Original,
			Desc:      desc,
			Timestamp: &now,
		},
	})

	return nil
}

// replySetDesc updates topic metadata, saves it to DB, replies to the caller as {ctrl} message,
// generates {pres} update if necessary.
func (t *Topic) replySetDesc(sess *Session, asUid types.Uid, asChan bool,
	authLevel auth.Level, msg *ClientComMessage) error {
	now := types.TimeNow()

	assignAccess := func(upd map[string]interface{}, mode *MsgDefaultAcsMode) error {
		if mode == nil {
			return nil
		}
		if auth, anon, err := parseTopicAccess(mode, types.ModeUnset, types.ModeUnset); err != nil {
			return err
		} else if auth.IsOwner() || anon.IsOwner() {
			return errors.New("default 'owner' access is not permitted")
		} else {
			access := types.DefaultAccess{Auth: t.accessAuth, Anon: t.accessAnon}
			if auth != types.ModeUnset {
				if t.cat == types.TopicCatMe {
					auth &= types.ModeCAuth
					if auth != types.ModeNone {
						// This is the default access mode for P2P topics.
						// It must be either an N or must include an A permission.
						auth |= types.ModeApprove
					}
				}
				access.Auth = auth
			}
			if anon != types.ModeUnset {
				if t.cat == types.TopicCatMe {
					anon &= types.ModeCP2P
					if anon != types.ModeNone {
						anon |= types.ModeApprove
					}
				}
				access.Anon = anon
			}
			if access.Auth != t.accessAuth || access.Anon != t.accessAnon {
				upd["Access"] = access
			}
		}
		return nil
	}

	assignGenericValues := func(upd map[string]interface{}, what string, dst, src interface{}) (changed bool) {
		if dst, changed = mergeInterfaces(dst, src); changed {
			upd[what] = dst
		}
		return
	}

	// DefaultAccess and/or Public have chanegd
	var sendCommon bool
	// Private has changed
	var sendPriv bool
	var err error

	// Change to the main object (user or topic).
	core := make(map[string]interface{})
	// Change to subscription.
	sub := make(map[string]interface{})
	if set := msg.Set; set.Desc != nil {
		if set.Desc.Trusted != nil && authLevel != auth.LevelRoot {
			// Only ROOT can change Trusted.
			sess.queueOut(ErrPermissionDeniedReply(msg, now))
			return errors.New("attempt to change Trusted by non-root")
		}

		switch t.cat {
		case types.TopicCatMe:
			// Update current user
			err = assignAccess(core, set.Desc.DefaultAcs)
			sendCommon = assignGenericValues(core, "Public", t.public, set.Desc.Public)
			sendCommon = assignGenericValues(core, "Trusted", t.trusted, set.Desc.Trusted) || sendCommon
		case types.TopicCatFnd:
			// set.Desc.DefaultAcs is ignored.
			if set.Desc.Trusted != nil {
				// 'fnd' does not support Trusted.
				sess.queueOut(ErrPermissionDeniedReply(msg, now))
				return errors.New("attempt to assign Trusted in fnd topic")
			}
			// Do not send presence if fnd.Public has changed.
			assignGenericValues(core, "Public", t.fndGetPublic(sess), set.Desc.Public)
		case types.TopicCatP2P:
			// Reject direct changes to P2P topics.
			if set.Desc.Public != nil || set.Desc.Trusted != nil || set.Desc.DefaultAcs != nil {
				sess.queueOut(ErrPermissionDeniedReply(msg, now))
				return errors.New("incorrect attempt to change metadata of a p2p topic")
			}
		case types.TopicCatGrp:
			// Update group topic
			if t.owner == asUid {
				err = assignAccess(core, set.Desc.DefaultAcs)
				sendCommon = assignGenericValues(core, "Public", t.public, set.Desc.Public)
				sendCommon = assignGenericValues(core, "Trusted", t.trusted, set.Desc.Trusted) || sendCommon
			} else if set.Desc.DefaultAcs != nil || set.Desc.Public != nil || set.Desc.Trusted != nil {
				// This is a request from non-owner
				sess.queueOut(ErrPermissionDeniedReply(msg, now))
				return errors.New("attempt to change public or permissions by non-owner")
			}
		}

		if err != nil {
			sess.queueOut(ErrMalformedReply(msg, now))
			return err
		}

		sendPriv = assignGenericValues(sub, "Private", t.perUser[asUid].private, set.Desc.Private)
	}

	if len(core)+len(sub) == 0 {
		sess.queueOut(InfoNotModifiedReply(msg, now))
		return errors.New("{set} generated no update to DB")
	}

	if len(core) > 0 {
		core["UpdatedAt"] = now
		switch t.cat {
		case types.TopicCatMe:
			err = store.Users.Update(asUid, core)
		case types.TopicCatFnd:
			// The only value to be stored in topic is Public, and Public for fnd is not saved according to specs.
		default:
			err = store.Topics.Update(t.name, core)
		}
	}
	if err == nil && len(sub) > 0 {
		tname := t.name
		if asChan {
			tname = types.GrpToChn(tname)
		}
		err = store.Subs.Update(tname, asUid, sub)
	}

	if err != nil {
		sess.queueOut(ErrUnknownReply(msg, now))
		return err
	}

	if len(core) > 0 && msg.Extra != nil && len(msg.Extra.Attachments) > 0 {
		store.Files.LinkAttachments(t.name, types.ZeroUid, msg.Extra.Attachments)
	}

	// Update values cached in the topic object
	if t.cat == types.TopicCatMe || t.cat == types.TopicCatGrp {
		if tmp, ok := core["Access"]; ok {
			access := tmp.(types.DefaultAccess)
			t.accessAuth = access.Auth
			t.accessAnon = access.Anon
		}
		if public, ok := core["Public"]; ok {
			t.public = public
		}
		if trusted, ok := core["Trusted"]; ok {
			t.trusted = trusted
		}
	} else if t.cat == types.TopicCatFnd {
		// Assign per-session fnd.Public.
		t.fndSetPublic(sess, core["Public"])
	}

	mode := types.ModeNone
	if private, ok := sub["Private"]; ok {
		pud := t.perUser[asUid]
		pud.private = private
		t.perUser[asUid] = pud
		mode = pud.modeGiven & pud.modeWant
	}

	if sendCommon || sendPriv {
		// t.public/t.trusted, t.accessAuth/Anon have changed, make an announcement
		if sendCommon {
			if t.cat == types.TopicCatMe {
				t.presUsersOfInterest("upd", "")
			} else {
				// Notify all subscribers on 'me' except the user who made the change and blocked users.
				// The user who made the change will be notified separately (see below).
				filter := &presFilters{excludeUser: asUid.UserId(), filterIn: types.ModeJoin}
				t.presSubsOffline("upd", nilPresParams, filter, filter, sess.sid, false)
			}

			t.updated = now
		}
		// Notify user's other sessions.
		t.presSingleUserOffline(asUid, mode, "upd", nilPresParams, sess.sid, false)
	}

	sess.queueOut(NoErrReply(msg, now))

	return nil
}

// replyGetSub is a response to a get.sub request on a topic - load a list of subscriptions/subscribers,
// send it just to the session as a {meta} packet
func (t *Topic) replyGetSub(sess *Session, asUid types.Uid, authLevel auth.Level, asChan bool, msg *ClientComMessage) error {
	now := types.TimeNow()
	id := msg.Id
	incomingReqTs := msg.Timestamp
	var req *MsgGetOpts
	if msg.Sub != nil {
		req = msg.Sub.Get.Sub
	} else {
		req = msg.Get.Sub
	}

	if req != nil && (req.SinceId != 0 || req.BeforeId != 0) {
		sess.queueOut(ErrMalformedReply(msg, now))
		return errors.New("invalid MsgGetOpts query")
	}

	var err error

	var ifModified time.Time
	if req != nil && req.IfModifiedSince != nil {
		ifModified = *req.IfModifiedSince
	}

	userData := t.perUser[asUid]
	var subs []types.Subscription

	switch t.cat {
	case types.TopicCatMe:
		if req != nil {
			// If topic is provided, it could be in the form of user ID 'usrAbCd'.
			// Convert it to P2P topic name.
			if uid2 := types.ParseUserId(req.Topic); !uid2.IsZero() {
				req.Topic = uid2.P2PName(asUid)
			}
		}
		// Fetch user's subscriptions, with Topic.Public+Topic.Trusted denormalized into subscription.
		if ifModified.IsZero() {
			// No cache management. Skip deleted subscriptions.
			subs, err = store.Users.GetTopics(asUid, msgOpts2storeOpts(req))
		} else {
			// User manages cache. Include deleted subscriptions too.
			subs, err = store.Users.GetTopicsAny(asUid, msgOpts2storeOpts(req))
		}
	case types.TopicCatFnd:
		// Select public or private query. Public has priority.
		rewriteLogin := true
		raw := t.fndGetPublic(sess)
		if raw == nil {
			rewriteLogin = false
			raw = userData.private
		}

		if query, ok := raw.(string); ok && len(query) > 0 {
			query, subs, err = pluginFind(asUid, query)
			if err == nil && subs == nil && query != "" {
				var req [][]string
				var opt []string
				if req, opt, err = parseSearchQuery(query, sess.countryCode, rewriteLogin); err == nil {
					if len(req) > 0 || len(opt) > 0 {
						// Check if the query contains terms that the user is not allowed to use.
						allReq := types.FlattenDoubleSlice(req)
						restr, _ := stringSliceDelta(t.tags, filterRestrictedTags(append(allReq, opt...),
							globals.maskedTagNS))

						if len(restr) > 0 {
							sess.queueOut(ErrPermissionDeniedReply(msg, now))
							return errors.New("attempt to search by restricted tags")
						}

						// TODO: allow root to find suspended users and topics.
						subs, err = store.Users.FindSubs(asUid, req, opt)
						if err != nil {
							sess.queueOut(decodeStoreErrorExplicitTs(err, id, msg.Original, now, incomingReqTs, nil))
							return err
						}

					} else {
						// Query string is empty.
						sess.queueOut(ErrMalformedReply(msg, now))
						return errors.New("empty search query")
					}
				} else {
					// Query parsing error. Report it externally as a generic ErrMalformed.
					sess.queueOut(ErrMalformedReply(msg, now))
					return errors.New("failed to parse search query; " + err.Error())
				}
			}
		}
	case types.TopicCatP2P:
		// FIXME(gene): don't load subs from DB, use perUserData - it already contains subscriptions.
		// No need to load Public for p2p topics.
		if ifModified.IsZero() {
			// No cache management. Skip deleted subscriptions.
			subs, err = store.Topics.GetSubs(t.name, msgOpts2storeOpts(req))
		} else {
			// User manages cache. Include deleted subscriptions too.
			subs, err = store.Topics.GetSubsAny(t.name, msgOpts2storeOpts(req))
		}
	case types.TopicCatGrp:
		topicName := t.name
		if asChan {
			// In case of a channel allow fetching the subscription of the current user only.
			if req == nil {
				req = &MsgGetOpts{}
			}
			req.User = asUid.UserId()
			// Channel subscribers are using chnXXX topic name rather than grpXXX.
			topicName = msg.Original
		}
		// Include sub.Public.
		if ifModified.IsZero() {
			// No cache management. Skip deleted subscriptions.
			subs, err = store.Topics.GetUsers(topicName, msgOpts2storeOpts(req))
		} else {
			// User manages cache. Include deleted subscriptions too.
			subs, err = store.Topics.GetUsersAny(topicName, msgOpts2storeOpts(req))
		}
	}

	if err != nil {
		sess.queueOut(decodeStoreErrorExplicitTs(err, id, msg.Original, now, incomingReqTs, nil))
		return err
	}

	if len(subs) > 0 {
		meta := &MsgServerMeta{Id: id, Topic: msg.Original, Timestamp: &now}
		meta.Sub = make([]MsgTopicSub, 0, len(subs))
		presencer := (userData.modeGiven & userData.modeWant).IsPresencer()
		sharer := (userData.modeGiven & userData.modeWant).IsSharer()

		for i := range subs {
			sub := &subs[i]
			// Indicator if the requester has provided a cut off date for ts of pub & priv updates.
			var sendPubPriv bool
			var banned bool
			var mts MsgTopicSub
			deleted := sub.DeletedAt != nil

			if ifModified.IsZero() {
				sendPubPriv = true
			} else {
				// Skip sending deleted subscriptions if they were deleted before the cut off date.
				// If they are freshly deleted send minimum info
				if deleted {
					if !sub.DeletedAt.After(ifModified) {
						continue
					}
					mts.DeletedAt = sub.DeletedAt
				}
				sendPubPriv = !deleted && sub.UpdatedAt.After(ifModified)
			}

			uid := types.ParseUid(sub.User)
			subMode := sub.ModeGiven & sub.ModeWant
			isReader := subMode.IsReader()
			if t.cat == types.TopicCatMe {
				// Mark subscriptions that the user does not care about.
				if !subMode.IsJoiner() {
					banned = true
				}

				// Reporting user's subscriptions to other topics. P2P topic name is the
				// UID of the other user.
				with := sub.GetWith()
				if with != "" {
					mts.Topic = with
					mts.Online = t.perSubs[with].online && !deleted && presencer
				} else {
					mts.Topic = sub.Topic
					mts.Online = t.perSubs[sub.Topic].online && !deleted && presencer
				}

				if !deleted && !banned {
					if isReader {
						if sub.GetTouchedAt().IsZero() {
							mts.TouchedAt = nil
						} else {
							touchedAt := sub.GetTouchedAt()
							mts.TouchedAt = &touchedAt
						}
						mts.SeqId = sub.GetSeqId()
						mts.DelId = sub.DelId
					} else {
						mts.TouchedAt = &sub.UpdatedAt
					}

					lastSeen := sub.GetLastSeen()
					if lastSeen != nil && !mts.Online {
						mts.LastSeen = &MsgLastSeenInfo{
							When:      lastSeen,
							UserAgent: sub.GetUserAgent(),
						}
					}
				}
			} else {
				// Mark subscriptions that the user does not care about.
				if t.cat == types.TopicCatGrp && !subMode.IsJoiner() {
					banned = true
				}

				// Reporting subscribers to fnd, a group or a p2p topic
				mts.User = uid.UserId()
				if t.cat == types.TopicCatFnd {
					mts.Topic = sub.Topic
				}

				if !deleted {
					if uid == asUid && isReader && !banned {
						// Report deleted ID for own subscriptions only
						mts.DelId = sub.DelId
					}

					if t.cat == types.TopicCatGrp {
						pud := t.perUser[uid]
						mts.Online = pud.online > 0 && presencer
					}
				}
			}

			if !deleted {
				mts.UpdatedAt = &sub.UpdatedAt
				if isReader && !banned {
					mts.ReadSeqId = sub.ReadSeqId
					mts.RecvSeqId = sub.RecvSeqId
				}

				if t.cat != types.TopicCatFnd {
					// p2p and grp
					if sharer || uid == asUid || subMode.IsAdmin() {
						// If user is not a sharer, the access mode of other ordinary users if not accessible.
						// Own and admin permissions only are visible to non-sharers.
						mts.Acs.Mode = subMode.String()
						mts.Acs.Want = sub.ModeWant.String()
						mts.Acs.Given = sub.ModeGiven.String()
					}
				} else {
					// Topic 'fnd'
					// sub.ModeXXX may be defined by the plugin.
					if sub.ModeGiven.IsDefined() && sub.ModeWant.IsDefined() {
						mts.Acs.Mode = subMode.String()
						mts.Acs.Want = sub.ModeWant.String()
						mts.Acs.Given = sub.ModeGiven.String()
					} else if types.IsChannel(sub.Topic) {
						mts.Acs.Mode = types.ModeCChnReader.String()
					} else if defacs := sub.GetDefaultAccess(); defacs != nil {
						switch authLevel {
						case auth.LevelAnon:
							mts.Acs.Mode = defacs.Anon.String()
						case auth.LevelAuth, auth.LevelRoot:
							mts.Acs.Mode = defacs.Auth.String()
						}
					}
				}

				// Returning public and private only if they have changed since ifModified
				if sendPubPriv {
					// 'sub' has nil 'public'/'trusted' in P2P topics which is OK.
					mts.Public = sub.GetPublic()
					mts.Trusted = sub.GetTrusted()
					// Reporting 'private' only if it's user's own subscription.
					if uid == asUid {
						mts.Private = sub.Private
					}
				}

				// Always reporting 'private' for fnd topic.
				if t.cat == types.TopicCatFnd {
					mts.Private = sub.Private
				}
			}

			meta.Sub = append(meta.Sub, mts)
		}
		sess.queueOut(&ServerComMessage{Meta: meta})
	} else {
		// Inform the client that there are no subscriptions.
		sess.queueOut(NoContentParamsReply(msg, now, map[string]interface{}{"what": "sub"}))
	}

	return nil
}

// replySetSub is a response to new subscription request or an update to a subscription {set.sub}:
// update topic metadata cache, save/update subs, reply to the caller as {ctrl} message,
// generate a presence notification, if appropriate.
func (t *Topic) replySetSub(sess *Session, pkt *ClientComMessage, asChan bool) error {
	now := types.TimeNow()

	asUid := types.ParseUserId(pkt.AsUser)
	set := pkt.Set

	var target types.Uid
	if target = types.ParseUserId(set.Sub.User); target.IsZero() && set.Sub.User != "" {
		// Invalid user ID
		sess.queueOut(ErrMalformedReply(pkt, now))
		return errors.New("invalid user id")
	}

	// if set.User is not set, request is for the current user
	if target.IsZero() {
		target = asUid
	}

	var err error
	var modeChanged *MsgAccessMode
	if target == asUid {
		// Request new subscription or modify own subscription
		modeChanged, err = t.thisUserSub(sess, pkt, asUid, asChan, set.Sub.Mode, nil)
	} else {
		// Request to approve/change someone's subscription
		modeChanged, err = t.anotherUserSub(sess, asUid, target, asChan, pkt)
	}
	if err != nil {
		return err
	}

	var resp *ServerComMessage
	if modeChanged != nil {
		// Report resulting access mode.
		params := map[string]interface{}{"acs": modeChanged}
		if target != asUid {
			params["user"] = target.UserId()
		}
		resp = NoErrParamsReply(pkt, now, params)
	} else {
		resp = InfoNotModifiedReply(pkt, now)
	}

	sess.queueOut(resp)

	return nil
}

// replyGetData is a response to a get.data request - load a list of stored messages, send them to session as {data}
// response goes to a single session rather than all sessions in a topic
func (t *Topic) replyGetData(sess *Session, asUid types.Uid, asChan bool, req *MsgGetOpts, msg *ClientComMessage) error {
	now := types.TimeNow()
	toriginal := t.original(asUid)

	if req != nil && (req.IfModifiedSince != nil || req.User != "" || req.Topic != "") {
		sess.queueOut(ErrMalformedReply(msg, now))
		return errors.New("invalid MsgGetOpts query")
	}

	// Check if the user has permission to read the topic data
	count := 0
	if userData := t.perUser[asUid]; (userData.modeGiven & userData.modeWant).IsReader() {
		// Read messages from DB
		messages, err := store.Messages.GetAll(t.name, asUid, msgOpts2storeOpts(req))
		if err != nil {
			sess.queueOut(ErrUnknownReply(msg, now))
			return err
		}

		// Push the list of messages to the client as {data}.
		if messages != nil {
			count = len(messages)
			if count > 0 {
				outgoingMessages := make([]*ServerComMessage, count)
				for i := range messages {
					mm := &messages[i]
					from := ""
					if !asChan {
						// Don't show sender for channel readers
						from = types.ParseUid(mm.From).UserId()
					}
					outgoingMessages[i] = &ServerComMessage{
						Data: &MsgServerData{
							Topic:     toriginal,
							Head:      mm.Head,
							SeqId:     mm.SeqId,
							From:      from,
							Timestamp: mm.CreatedAt,
							Content:   mm.Content,
						},
					}
				}
				sess.queueOutBatch(outgoingMessages)
			}
		}
	}

	// Inform the requester that all the data has been served.
	if count == 0 {
		sess.queueOut(NoContentParamsReply(msg, now, map[string]interface{}{"what": "data"}))
	} else {
		sess.queueOut(NoErrDeliveredParams(msg.Id, msg.Original, now,
			map[string]interface{}{"what": "data", "count": count}))
	}

	return nil
}

// replyGetTags returns topic's tags - tokens used for discovery.
func (t *Topic) replyGetTags(sess *Session, asUid types.Uid, msg *ClientComMessage) error {
	now := types.TimeNow()

	if t.cat != types.TopicCatMe && t.cat != types.TopicCatGrp {
		sess.queueOut(ErrOperationNotAllowedReply(msg, now))
		return errors.New("invalid topic category for getting tags")
	}
	if t.cat == types.TopicCatGrp && t.owner != asUid {
		sess.queueOut(ErrPermissionDeniedReply(msg, now))
		return errors.New("request for tags from non-owner")
	}

	if len(t.tags) > 0 {
		sess.queueOut(&ServerComMessage{
			Meta: &MsgServerMeta{
				Id: msg.Id, Topic: t.original(asUid),
				Timestamp: &now,
				Tags:      t.tags,
			},
		})
		return nil
	}

	// Inform the requester that there are no tags.
	sess.queueOut(NoContentParamsReply(msg, now, map[string]string{"what": "tags"}))

	return nil
}

// replySetTags updates topic's tags - tokens used for discovery.
func (t *Topic) replySetTags(sess *Session, asUid types.Uid, msg *ClientComMessage) error {
	var resp *ServerComMessage
	var err error
	set := msg.Set

	now := types.TimeNow()

	if t.cat != types.TopicCatMe && t.cat != types.TopicCatGrp {
		resp = ErrOperationNotAllowedReply(msg, now)
		err = errors.New("invalid topic category to assign tags")

	} else if t.cat == types.TopicCatGrp && t.owner != asUid {
		resp = ErrPermissionDeniedReply(msg, now)
		err = errors.New("tags update by non-owner")

	} else if tags := normalizeTags(set.Tags); tags != nil {
		if !restrictedTagsEqual(t.tags, tags, globals.immutableTagNS) {
			err = errors.New("attempt to mutate restricted tags")
			resp = ErrPermissionDeniedReply(msg, now)
		} else {
			added, removed := stringSliceDelta(t.tags, tags)
			if len(added) > 0 || len(removed) > 0 {
				update := map[string]interface{}{"Tags": tags, "UpdatedAt": now}
				if t.cat == types.TopicCatMe {
					err = store.Users.Update(asUid, update)
				} else if t.cat == types.TopicCatGrp {
					err = store.Topics.Update(t.name, update)
				}

				if err != nil {
					resp = ErrUnknownReply(msg, now)
				} else {
					t.tags = tags
					t.presSubsOnline("tags", "", nilPresParams, &presFilters{singleUser: asUid.UserId()}, sess.sid)

					params := make(map[string]interface{})
					if len(added) > 0 {
						params["added"] = len(added)
					}
					if len(removed) > 0 {
						params["removed"] = len(removed)
					}
					resp = NoErrParamsReply(msg, now, params)
				}
			} else {
				resp = InfoNotModifiedReply(msg, now)
			}
		}
	} else {
		resp = InfoNotModifiedReply(msg, now)
	}

	sess.queueOut(resp)

	return err
}

// replyGetCreds returns user's credentials such as email and phone numbers.
func (t *Topic) replyGetCreds(sess *Session, asUid types.Uid, msg *ClientComMessage) error {
	now := types.TimeNow()
	id := msg.Id

	if t.cat != types.TopicCatMe {
		sess.queueOut(ErrOperationNotAllowedReply(msg, now))
		return errors.New("invalid topic category for getting credentials")
	}

	screds, err := store.Users.GetAllCreds(asUid, "", false)
	if err != nil {
		sess.queueOut(decodeStoreErrorExplicitTs(err, id, msg.Original, now, msg.Timestamp, nil))
		return err
	}

	if len(screds) > 0 {
		creds := make([]*MsgCredServer, len(screds))
		for i, sc := range screds {
			creds[i] = &MsgCredServer{Method: sc.Method, Value: sc.Value, Done: sc.Done}
		}
		sess.queueOut(&ServerComMessage{
			Meta: &MsgServerMeta{
				Id:        id,
				Topic:     t.original(asUid),
				Timestamp: &now,
				Cred:      creds,
			},
		})
		return nil
	}

	// Inform the requester that there are no credentials.
	sess.queueOut(NoContentParamsReply(msg, now, map[string]string{"what": "creds"}))

	return nil
}

// replySetCreds adds or validates user credentials such as email and phone numbers.
func (t *Topic) replySetCred(sess *Session, asUid types.Uid, authLevel auth.Level, msg *ClientComMessage) error {
	now := types.TimeNow()
	set := msg.Set
	incomingReqTs := msg.Timestamp

	if t.cat != types.TopicCatMe {
		sess.queueOut(ErrOperationNotAllowedReply(msg, now))
		return errors.New("invalid topic category for updating credentials")
	}

	var err error
	var tags []string
	creds := []MsgCredClient{*set.Cred}
	if set.Cred.Response != "" {
		// Credential is being validated. Return an arror if response is invalid.
		_, tags, err = validatedCreds(asUid, authLevel, creds, true)
	} else {
		// Credential is being added or updated.
		tmpToken, _, _ := store.Store.GetLogicalAuthHandler("token").GenSecret(&auth.Rec{
			Uid:       asUid,
			AuthLevel: auth.LevelNone,
			Lifetime:  auth.Duration(time.Hour * 24),
			Features:  auth.FeatureNoLogin,
		})
		_, tags, err = addCreds(asUid, creds, nil, sess.lang, tmpToken)
	}

	if tags != nil {
		t.tags = tags
		t.presSubsOnline("tags", "", nilPresParams, nilPresFilters, "")
	}

	sess.queueOut(decodeStoreErrorExplicitTs(err, set.Id, t.original(asUid), now, incomingReqTs, nil))

	return err
}

// replyGetDel is a response to a get[what=del] request: load a list of deleted message ids, send them to
// a session as {meta}
// response goes to a single session rather than all sessions in a topic
func (t *Topic) replyGetDel(sess *Session, asUid types.Uid, req *MsgGetOpts, msg *ClientComMessage) error {
	now := types.TimeNow()
	toriginal := t.original(asUid)

	id := msg.Id
	incomingReqTs := msg.Timestamp

	if req != nil && (req.IfModifiedSince != nil || req.User != "" || req.Topic != "") {
		sess.queueOut(ErrMalformedReply(msg, now))
		return errors.New("invalid MsgGetOpts query")
	}

	// Check if the user has permission to read the topic data and the request is valid.
	if userData := t.perUser[asUid]; (userData.modeGiven & userData.modeWant).IsReader() {
		ranges, delID, err := store.Messages.GetDeleted(t.name, asUid, msgOpts2storeOpts(req))
		if err != nil {
			sess.queueOut(ErrUnknownReply(msg, now))
			return err
		}

		if len(ranges) > 0 {
			sess.queueOut(&ServerComMessage{
				Meta: &MsgServerMeta{
					Id:    id,
					Topic: toriginal,
					Del: &MsgDelValues{
						DelId:  delID,
						DelSeq: delrangeDeserialize(ranges),
					},
					Timestamp: &now,
				},
			})
			return nil
		}
	}

	sess.queueOut(NoContentParams(id, toriginal, now, incomingReqTs, map[string]string{"what": "del"}))

	return nil
}

// replyDelMsg deletes (soft or hard) messages in response to del.msg packet.
func (t *Topic) replyDelMsg(sess *Session, asUid types.Uid, asChan bool, msg *ClientComMessage) error {
	now := types.TimeNow()

	if asChan {
		// Do not allow channel readers delete messages.
		sess.queueOut(ErrOperationNotAllowedReply(msg, now))
		return errors.New("channel readers cannot delete messages")
	}

	del := msg.Del

	pud := t.perUser[asUid]
	if !(pud.modeGiven & pud.modeWant).IsDeleter() {
		// User must have an R permission: if the user cannot read messages, he has
		// no business of deleting them.
		if !(pud.modeGiven & pud.modeWant).IsReader() {
			sess.queueOut(ErrPermissionDeniedReply(msg, now))
			return errors.New("del.msg: permission denied")
		}

		// User has just the R permission, cannot hard-delete messages, silently
		// switching to soft-deleting
		del.Hard = false
	}

	var err error
	var ranges []types.Range
	if len(del.DelSeq) == 0 {
		err = errors.New("del.msg: no IDs to delete")
	} else {
		count := 0
		for _, dq := range del.DelSeq {
			if dq.LowId > t.lastID || dq.LowId < 0 || dq.HiId < 0 ||
				(dq.HiId > 0 && dq.LowId > dq.HiId) ||
				(dq.LowId == 0 && dq.HiId == 0) {
				err = errors.New("del.msg: invalid entry in list")
				break
			}

			if dq.HiId > t.lastID {
				// Range is inclusive - exclusive [low, hi),
				// to delete all messages hi must be lastId + 1
				dq.HiId = t.lastID + 1
			} else if dq.LowId == dq.HiId || dq.LowId+1 == dq.HiId {
				dq.HiId = 0
			}

			if dq.HiId == 0 {
				count++
			} else {
				count += dq.HiId - dq.LowId
			}

			ranges = append(ranges, types.Range{Low: dq.LowId, Hi: dq.HiId})
		}

		if err == nil {
			// Sort by Low ascending then by Hi descending.
			sort.Sort(types.RangeSorter(ranges))
			// Collapse overlapping ranges
			ranges = types.RangeSorter(ranges).Normalize()
		}

		if count > defaultMaxDeleteCount && len(ranges) > 1 {
			err = errors.New("del.msg: too many messages to delete")
		}
	}

	if err != nil {
		sess.queueOut(ErrMalformedReply(msg, now))
		return err
	}

	forUser := asUid
	if del.Hard {
		forUser = types.ZeroUid
	}

	if err = store.Messages.DeleteList(t.name, t.delID+1, forUser, ranges); err != nil {
		sess.queueOut(ErrUnknownReply(msg, now))
		return err
	}

	// Increment Delete transaction ID
	t.delID++
	dr := delrangeDeserialize(ranges)
	if del.Hard {
		for uid, pud := range t.perUser {
			pud.delID = t.delID
			t.perUser[uid] = pud
		}
		// Broadcast the change to all, online and offline, exclude the session making the change.
		params := &presParams{delID: t.delID, delSeq: dr, actor: asUid.UserId()}
		filters := &presFilters{filterIn: types.ModeRead}
		t.presSubsOnline("del", params.actor, params, filters, sess.sid)
		t.presSubsOffline("del", params, filters, nilPresFilters, sess.sid, true)
	} else {
		pud := t.perUser[asUid]
		pud.delID = t.delID
		t.perUser[asUid] = pud

		// Notify user's other sessions
		t.presPubMessageDelete(asUid, pud.modeGiven&pud.modeWant, t.delID, dr, sess.sid)
	}

	sess.queueOut(NoErrParamsReply(msg, now, map[string]int{"del": t.delID}))

	return nil
}

// Shut down the topic in response to {del what="topic"} request
// See detailed description at hub.topicUnreg()
// 1. Checks if the requester is the owner. If so:
// 1.2 Evict all sessions
// 1.3 Ask hub to unregister self
// 1.4 Exit the run() loop
// 2. If requester is not the owner:
// 2.1 If this is a p2p topic:
// 2.1.1 Check if the other subscription still exists, if so, treat request as {leave unreg=true}
// 2.1.2 If the other subscription does not exist, delete topic
// 2.2 If this is not a p2p topic, treat it as {leave unreg=true}
func (t *Topic) replyDelTopic(sess *Session, asUid types.Uid, msg *ClientComMessage) error {
	if t.owner != asUid {
		// Cases 2.1.1 and 2.2
		if t.cat != types.TopicCatP2P || t.subsCount() == 2 {
			return t.replyLeaveUnsub(sess, msg, asUid)
		}
	}

	// Notifications are sent from the topic loop.

	return nil
}

// Delete credential
func (t *Topic) replyDelCred(sess *Session, asUid types.Uid, authLvl auth.Level, msg *ClientComMessage) error {
	now := types.TimeNow()
	incomingReqTs := msg.Timestamp
	del := msg.Del

	if t.cat != types.TopicCatMe {
		sess.queueOut(ErrPermissionDeniedReply(msg, now))
		return errors.New("del.cred: invalid topic category")
	}
	if del.Cred == nil || del.Cred.Method == "" {
		sess.queueOut(ErrMalformedReply(msg, now))
		return errors.New("del.cred: missing method")
	}

	tags, err := deleteCred(asUid, authLvl, del.Cred)
	if tags != nil {
		// Check if anything has been actually removed.
		_, removed := stringSliceDelta(t.tags, tags)
		if len(removed) > 0 {
			t.tags = tags
			t.presSubsOnline("tags", "", nilPresParams, nilPresFilters, "")
		}
	} else if err == nil {
		sess.queueOut(InfoNoActionReply(msg, now))
		return nil
	}
	sess.queueOut(decodeStoreErrorExplicitTs(err, del.Id, del.Topic, now, incomingReqTs, nil))
	return err
}

// Delete subscription.
func (t *Topic) replyDelSub(sess *Session, asUid types.Uid, msg *ClientComMessage) error {
	now := types.TimeNow()
	del := msg.Del

	asChan, err := t.verifyChannelAccess(msg.Original)
	if err != nil {
		// User should not be able to address non-channel topic as channel.
		sess.queueOut(ErrNotFoundReply(msg, now))
		return types.ErrNotFound
	}
	if asChan {
		// Don't allow channel readers to delete self-subscription. Use leave-unsub or del-topic.
		sess.queueOut(ErrPermissionDeniedReply(msg, now))
		return errors.New("channel access denied: cannot delete subscription")
	}

	// Get ID of the affected user
	uid := types.ParseUserId(del.User)

	pud := t.perUser[asUid]
	if !(pud.modeGiven & pud.modeWant).IsAdmin() {
		err = errors.New("del.sub: permission denied")
	} else if uid.IsZero() || uid == asUid {
		// Cannot delete self-subscription. User [leave unsub] or [delete topic]
		err = errors.New("del.sub: cannot delete self-subscription")
	} else if t.cat == types.TopicCatP2P {
		// Don't try to delete the other P2P user
		err = errors.New("del.sub: cannot apply to a P2P topic")
	}

	if err != nil {
		sess.queueOut(ErrPermissionDeniedReply(msg, now))
		return err
	}

	pud, ok := t.perUser[uid]
	if !ok {
		sess.queueOut(InfoNoActionReply(msg, now))
		return errors.New("del.sub: user not found")
	}

	// Check if the user being ejected is the owner.
	if (pud.modeGiven & pud.modeWant).IsOwner() {
		err = errors.New("del.sub: cannot evict topic owner")
	} else if !pud.modeWant.IsJoiner() {
		// If the user has banned the topic, subscription should not be deleted. Otherwise user may be re-invited
		// which defeats the purpose of banning.
		err = errors.New("del.sub: cannot delete banned subscription")
	}

	if err != nil {
		sess.queueOut(ErrPermissionDeniedReply(msg, now))
		return err
	}

	// Delete user's subscription from the database
	if err := store.Subs.Delete(t.name, uid); err != nil {
		if err == types.ErrNotFound {
			sess.queueOut(InfoNoActionReply(msg, now))
		} else {
			sess.queueOut(ErrUnknownReply(msg, now))
			return err
		}
	} else {
		sess.queueOut(NoErrReply(msg, now))
	}

	// Update cached unread count: negative value
	if (pud.modeWant & pud.modeGiven).IsReader() {
		usersUpdateUnread(uid, pud.readID-t.lastID, true)
	}

	// ModeUnset signifies deleted subscription as opposite to ModeNone - no access.
	t.notifySubChange(uid, asUid, false,
		pud.modeWant, pud.modeGiven, types.ModeUnset, types.ModeUnset, sess.sid)

	t.evictUser(uid, true, "")

	return nil
}

// replyLeaveUnsub is request to unsubscribe user and detach all user's sessions from topic.
func (t *Topic) replyLeaveUnsub(sess *Session, msg *ClientComMessage, asUid types.Uid) error {
	now := types.TimeNow()

	if asUid.IsZero() {
		panic("replyLeaveUnsub: zero asUid")
	}

	if t.owner == asUid {
		if msg != nil {
			sess.queueOut(ErrPermissionDeniedReply(msg, now))
		}
		return errors.New("replyLeaveUnsub: owner cannot unsubscribe")
	}

	var err error
	var asChan bool
	if msg != nil {
		asChan, err = t.verifyChannelAccess(msg.Original)
		if err != nil {
			sess.queueOut(ErrNotFoundReply(msg, now))
			return errors.New("replyLeaveUnsub: incorrect addressing of channel")
		}
	}

	pud := t.perUser[asUid]
	// Delete user's subscription from the database; msg could be nil, so cannot use msg.Original.
	if pud.isChan {
		// Handle channel reader.
		err = store.Subs.Delete(types.GrpToChn(t.name), asUid)
	} else {
		// Handle subscriber.
		err = store.Subs.Delete(t.name, asUid)
	}

	if err != nil {
		if msg != nil {
			if err == types.ErrNotFound {
				sess.queueOut(InfoNoActionReply(msg, now))
				err = nil
			} else {
				sess.queueOut(ErrUnknownReply(msg, now))
			}
		}
		return err
	}

	if msg != nil {
		sess.queueOut(NoErrReply(msg, now))
	}

	var oldWant types.AccessMode
	var oldGiven types.AccessMode
	if !asChan {
		pud := t.perUser[asUid]

		// Update cached unread count: negative value
		if (pud.modeWant & pud.modeGiven).IsReader() {
			usersUpdateUnread(asUid, pud.readID-t.lastID, true)
		}
		oldWant, oldGiven = pud.modeWant, pud.modeGiven
	} else {
		oldWant, oldGiven = types.ModeCChnReader, types.ModeCChnReader
		// Unsubscribe user's devices from the channel (FCM topic).
		t.channelSubUnsub(asUid, false)
	}

	// Send prsence notifictions to admins, other users, and user's other sessions.
	t.notifySubChange(asUid, asUid, asChan, oldWant, oldGiven, types.ModeUnset, types.ModeUnset, sess.sid)

	// Evict all user's sessions, clear cached data, send notifications.
	t.evictUser(asUid, true, sess.sid)

	return nil
}

// evictUser evicts all given user's sessions from the topic and clears user's cached data, if appropriate.
func (t *Topic) evictUser(uid types.Uid, unsub bool, skip string) {
	now := types.TimeNow()
	pud, ok := t.perUser[uid]

	// Detach user from topic
	if unsub {
		if t.cat == types.TopicCatP2P {
			// P2P: mark user as deleted
			pud.online = 0
			pud.deleted = true
			t.perUser[uid] = pud
		} else if ok {
			// Grp: delete per-user data
			delete(t.perUser, uid)
			t.computePerUserAcsUnion()

			if !pud.isChan {
				usersRegisterUser(uid, false)
			}
		}
	} else if ok {
		if pud.isChan {
			delete(t.perUser, uid)
			// No need to call computePerUserAcsUnion because removal of a channel reader does not change union permissions.
			// No need to unregister user as we ignore unread channel messages.
		} else {
			// Clear online status
			pud.online = 0
			t.perUser[uid] = pud
		}
	}

	// Detach all user's sessions
	msg := NoErrEvicted("", t.original(uid), now)
	msg.Ctrl.Params = map[string]interface{}{"unsub": unsub}
	msg.SkipSid = skip
	msg.uid = uid
	msg.AsUser = uid.UserId()
	for s := range t.sessions {
		if pssd, removed := t.remSession(s, uid); pssd != nil {
			if removed {
				s.detachSession(t.name)
			}
			if s.sid != skip {
				s.queueOut(msg)
			}
		}
	}
}

// User's subscription to a topic has changed, send presence notifications.
// 1. New subscription
// 2. Deleted subscription
// 3. Permissions changed
// Sending to
// (a) Topic admins online on topic itself.
// (b) Topic admins offline on 'me' if approval is needed.
// (c) If subscription is deleted, 'gone' to target.
// (d) 'off' to topic members online if deleted or muted.
// (e) To target user.
func (t *Topic) notifySubChange(uid, actor types.Uid, isChan bool,
	oldWant, oldGiven, newWant, newGiven types.AccessMode, skip string) {

	unsub := newWant == types.ModeUnset || newGiven == types.ModeUnset

	target := uid.UserId()

	dWant := types.ModeNone.String()
	if newWant.IsDefined() {
		if oldWant.IsDefined() && !oldWant.IsZero() {
			dWant = oldWant.Delta(newWant)
		} else {
			dWant = newWant.String()
		}
	}

	dGiven := types.ModeNone.String()
	if newGiven.IsDefined() {
		if oldGiven.IsDefined() && !oldGiven.IsZero() {
			dGiven = oldGiven.Delta(newGiven)
		} else {
			dGiven = newGiven.String()
		}
	}
	params := &presParams{
		target: target,
		actor:  actor.UserId(),
		dWant:  dWant,
		dGiven: dGiven,
	}

	filterSharers := &presFilters{
		filterIn:    types.ModeCSharer,
		excludeUser: target,
	}

	// Announce the change in permissions to the admins who are online in the topic, exclude the target
	// and exclude the actor's session.
	t.presSubsOnline("acs", target, params, filterSharers, skip)

	// If it's a new subscription or if the user asked for permissions in excess of what was granted,
	// announce the request to topic admins on 'me' so they can approve the request. The notification
	// is not sent to the target user or the actor's session.
	if newWant.BetterThan(newGiven) || oldWant == types.ModeNone {
		t.presSubsOffline("acs", params, filterSharers, filterSharers, skip, true)
	}

	// Handling of muting/unmuting.
	// Case A: subscription deleted.
	// Case B: subscription muted only.
	if unsub {
		// Subscription deleted.

		// In case of a P2P topic subscribe/unsubscribe users from each other's notifications.
		if t.cat == types.TopicCatP2P {
			uid2 := t.p2pOtherUser(uid)
			// Remove user1's subscription to user2 and notify user1's other sessions that he is gone.
			t.presSingleUserOffline(uid, newWant&newGiven, "gone", nilPresParams, skip, false)
			// Tell user2 that user1 is offline but let him keep sending updates in case user1 resubscribes.
			presSingleUserOfflineOffline(uid2, target, "off", nilPresParams, "")
		} else if t.cat == types.TopicCatGrp && !isChan {
			// Notify all sharers that the user is offline now.
			t.presSubsOnline("off", uid.UserId(), nilPresParams, filterSharers, skip)
			// Notify target that the subscription is gone.
			presSingleUserOfflineOffline(uid, t.name, "gone", nilPresParams, skip)
		}
	} else {
		// Subscription altered.

		if !(newWant & newGiven).IsPresencer() && (oldWant & oldGiven).IsPresencer() {
			// Subscription just muted.

			var source string
			if t.cat == types.TopicCatP2P {
				source = t.p2pOtherUser(uid).UserId()
			} else if t.cat == types.TopicCatGrp && !isChan {
				source = t.name
			}
			if source != "" {
				// Tell user1 to start discarding updates from muted topic/user.
				presSingleUserOfflineOffline(uid, source, "off+dis", nilPresParams, "")
			}

		} else if (newWant & newGiven).IsPresencer() && !(oldWant & oldGiven).IsPresencer() {
			// Subscription un-muted.

			// Notify subscriber of topic's online status.
			if t.cat == types.TopicCatGrp && !isChan {
				t.presSingleUserOffline(uid, newWant&newGiven, "?unkn+en", nilPresParams, "", false)
			} else if t.cat == types.TopicCatMe {
				// User is visible online now, notify subscribers.
				t.presUsersOfInterest("on+en", t.userAgent)
			}
		}

		// Notify target that permissions have changed.

		// Notify sessions online in the topic.
		t.presSubsOnlineDirect("acs", params, &presFilters{singleUser: target}, skip)
		// Notify target's other sessions on 'me'.
		t.presSingleUserOffline(uid, newWant&newGiven, "acs", params, skip, true)
	}
}

// Prepares a payload to be delivered to a mobile device as a push notification in response to a {data} message.
func (t *Topic) pushForData(fromUid types.Uid, data *MsgServerData) *push.Receipt {
	// The `Topic` in the push receipt is `t.xoriginal` for group topics, `fromUid` for p2p topics,
	// not the t.original(fromUid) because it's the topic name as seen by the recipient, not by the sender.
	topic := t.xoriginal
	if t.cat == types.TopicCatP2P {
		topic = fromUid.UserId()
	}

	// Initialize the push receipt.
	contentType, _ := data.Head["mime"].(string)
	receipt := push.Receipt{
		To: make(map[types.Uid]push.Recipient, t.subsCount()),
		Payload: push.Payload{
			What:        push.ActMsg,
			Silent:      false,
			Topic:       topic,
			From:        data.From,
			Timestamp:   data.Timestamp,
			SeqId:       data.SeqId,
			ContentType: contentType,
			Content:     data.Content,
		},
	}

	if t.isChan {
		receipt.Channel = types.GrpToChn(t.xoriginal)
	}

	for uid, pud := range t.perUser {
		online := pud.online
		if uid == fromUid && online == 0 {
			// Make sure the sender's devices receive a silent push.
			online = 1
		}

		// Send only to those who have notifications enabled.
		mode := pud.modeWant & pud.modeGiven
		if mode.IsPresencer() && mode.IsReader() && !pud.deleted && !pud.isChan {
			receipt.To[uid] = push.Recipient{
				// Number of attached sessions the data message will be delivered to.
				// Push notifications sent to users with non-zero online sessions will be marked silent.
				Delivered: online,
			}
		}
	}
	if len(receipt.To) > 0 || receipt.Channel != "" {
		return &receipt
	}
	// If there are no recipient there is no need to send the push notification.
	return nil
}

func (t *Topic) preparePushForSubReceipt(fromUid types.Uid, now time.Time) *push.Receipt {
	// The `Topic` in the push receipt is `t.xoriginal` for group topics, `fromUid` for p2p topics,
	// not the t.original(fromUid) because it's the topic name as seen by the recipient, not by the sender.
	topic := t.xoriginal
	if t.cat == types.TopicCatP2P {
		topic = fromUid.UserId()
	}

	// Initialize the push receipt.
	receipt := &push.Receipt{
		To: make(map[types.Uid]push.Recipient, t.subsCount()),
		Payload: push.Payload{
			What:      push.ActSub,
			Silent:    false,
			Topic:     topic,
			From:      fromUid.UserId(),
			Timestamp: now,
			SeqId:     t.lastID,
		},
	}
	return receipt
}

// Prepares payload to be delivered to a mobile device as a push notification in response to a new subscription in a p2p topic.
func (t *Topic) pushForP2PSub(fromUid, toUid types.Uid, want, given types.AccessMode, now time.Time) *push.Receipt {
	receipt := t.preparePushForSubReceipt(fromUid, now)
	receipt.Payload.ModeWant = want
	receipt.Payload.ModeGiven = given

	receipt.To[toUid] = push.Recipient{}

	return receipt
}

// Prepares payload to be delivered to a mobile device as a push notification in response to a new subscription in a group topic.
func (t *Topic) pushForGroupSub(fromUid types.Uid, now time.Time) *push.Receipt {
	receipt := t.preparePushForSubReceipt(fromUid, now)
	for uid, pud := range t.perUser {
		// Send only to those who have notifications enabled, exclude the originating user.
		if uid == fromUid {
			continue
		}
		mode := pud.modeWant & pud.modeGiven
		if mode.IsPresencer() && mode.IsReader() && !pud.deleted && !pud.isChan {
			receipt.To[uid] = push.Recipient{}
		}
	}
	if len(receipt.To) > 0 || receipt.Channel != "" {
		return receipt
	}
	return nil
}

// FIXME: this won't work correctly with multiplexing sessions.
func (t *Topic) mostRecentSession() *Session {
	var sess *Session
	var latest int64
	for s := range t.sessions {
		sessionLastAction := atomic.LoadInt64(&s.lastAction)
		if sessionLastAction > latest {
			sess = s
			latest = sessionLastAction
		}
	}
	return sess
}

const (
	// Topic is fully initialized.
	topicStatusLoaded = 0x1
	// Topic is paused: all packets are rejected.
	topicStatusPaused = 0x2

	// Topic is in the process of being deleted. This is irrecoverable.
	topicStatusMarkedDeleted = 0x10
	// Topic is suspended: read-only mode.
	topicStatusReadOnly = 0x20
)

// statusChangeBits sets or removes given bits from t.status
func (t *Topic) statusChangeBits(bits int32, set bool) {
	for {
		oldStatus := atomic.LoadInt32(&t.status)
		newStatus := oldStatus
		if set {
			newStatus |= bits
		} else {
			newStatus &= ^bits
		}
		if newStatus == oldStatus {
			break
		}
		if atomic.CompareAndSwapInt32(&t.status, oldStatus, newStatus) {
			break
		}
	}
}

// markLoaded indicates that topic subscribers have been loaded into memory.
func (t *Topic) markLoaded() {
	t.statusChangeBits(topicStatusLoaded, true)
}

// markPaused pauses or unpauses the topic. When the topic is paused all
// messages are rejected.
func (t *Topic) markPaused(pause bool) {
	t.statusChangeBits(topicStatusPaused, pause)
}

// markDeleted marks topic as being deleted.
func (t *Topic) markDeleted() {
	t.statusChangeBits(topicStatusMarkedDeleted, true)
}

// markReadOnly suspends/un-suspends the topic: adds or removes the 'read-only' flag.
func (t *Topic) markReadOnly(readOnly bool) {
	t.statusChangeBits(topicStatusReadOnly, readOnly)
}

// isInactive checks if topic is paused or being deleted.
func (t *Topic) isInactive() bool {
	return (atomic.LoadInt32(&t.status) & (topicStatusPaused | topicStatusMarkedDeleted)) != 0
}

func (t *Topic) isReadOnly() bool {
	return (atomic.LoadInt32(&t.status) & topicStatusReadOnly) != 0
}

func (t *Topic) isLoaded() bool {
	return (atomic.LoadInt32(&t.status) & topicStatusLoaded) != 0
}

func (t *Topic) isDeleted() bool {
	return (atomic.LoadInt32(&t.status) & topicStatusMarkedDeleted) != 0
}

// Get topic name suitable for the given client
func (t *Topic) original(uid types.Uid) string {
	if t.cat == types.TopicCatP2P {
		if pud, ok := t.perUser[uid]; ok {
			return pud.topicName
		}
		panic("Invalid P2P topic")
	}

	if t.cat == types.TopicCatGrp && t.isChan {
		if t.perUser[uid].isChan {
			// This is a channel reader.
			return types.GrpToChn(t.xoriginal)
		}
	}
	return t.xoriginal
}

// Get ID of the other user in a P2P topic
func (t *Topic) p2pOtherUser(uid types.Uid) types.Uid {
	if t.cat == types.TopicCatP2P {
		// Try to find user in subscribers.
		for u2 := range t.perUser {
			if u2.Compare(uid) != 0 {
				return u2
			}
		}
	}

	// Even when one user is deleted, the subscription must be restored
	// before p2pOtherUser is called.
	panic("Not a valid P2P topic")
}

// Get per-session value of fnd.Public
func (t *Topic) fndGetPublic(sess *Session) interface{} {
	if t.cat == types.TopicCatFnd {
		if t.public == nil {
			return nil
		}
		if pubmap, ok := t.public.(map[string]interface{}); ok {
			return pubmap[sess.sid]
		}
		panic("Invalid Fnd.Public type")
	}
	panic("Not Fnd topic")
}

// Assign per-session fnd.Public. Returns true if value has been changed.
func (t *Topic) fndSetPublic(sess *Session, public interface{}) bool {
	if t.cat != types.TopicCatFnd {
		panic("Not Fnd topic")
	}

	var pubmap map[string]interface{}
	var ok bool
	if t.public != nil {
		if pubmap, ok = t.public.(map[string]interface{}); !ok {
			// This could only happen if fnd.public is assigned outside of this function.
			panic("Invalid Fnd.Public type")
		}
	}
	if pubmap == nil {
		pubmap = make(map[string]interface{})
	}

	if public != nil {
		pubmap[sess.sid] = public
	} else {
		ok = (pubmap[sess.sid] != nil)
		delete(pubmap, sess.sid)
		if len(pubmap) == 0 {
			pubmap = nil
		}
	}
	t.public = pubmap
	return ok
}

// Remove per-session value of fnd.Public.
func (t *Topic) fndRemovePublic(sess *Session) {
	if t.public == nil {
		return
	}
	// FIXME: case of a multiplexing session won't work correctly.
	// Maybe handle it at the proxy topic.
	if pubmap, ok := t.public.(map[string]interface{}); ok {
		delete(pubmap, sess.sid)
		return
	}
	panic("Invalid Fnd.Public type")
}

func (t *Topic) accessFor(authLvl auth.Level) types.AccessMode {
	return selectAccessMode(authLvl, t.accessAnon, t.accessAuth, getDefaultAccess(t.cat, true, false))
}

// subsCount returns the number of topic subscribers
func (t *Topic) subsCount() int {
	if t.cat == types.TopicCatP2P {
		count := 0
		for uid := range t.perUser {
			if !t.perUser[uid].deleted {
				count++
			}
		}
		return count
	}
	return len(t.perUser)
}

// Add session record. 'user' may be different from sess.uid.
func (t *Topic) addSession(sess *Session, asUid types.Uid, isChanSub bool) {
	s := sess
	if sess.multi != nil {
		s = s.multi
	}

	if pssd, ok := t.sessions[s]; ok {
		// Subscription already exists.
		if s.isMultiplex() && !sess.background {
			// This slice is expected to be relatively short.
			// Not doing anything fancy here like maps or sorting.
			pssd.muids = append(pssd.muids, asUid)
			t.sessions[s] = pssd
		}
		// Maybe panic here.
		return
	}

	if s.isMultiplex() {
		if sess.background {
			t.sessions[s] = perSessionData{}
		} else {
			t.sessions[s] = perSessionData{muids: []types.Uid{asUid}}
		}
	} else {
		t.sessions[s] = perSessionData{uid: asUid, isChanSub: isChanSub}
	}
}

// Disconnects session from topic if either one of the following is true:
// * 's' is an ordinary session AND ('asUid' is zero OR 'asUid' matches subscribed user).
// * 's' is a multiplexing session and it's being dropped all together ('asUid' is zero ).
// If 's' is a multiplexing session and asUid is not zero, it's removed from the list of session
// users 'muids'.
// Returns perSessionData if it was found and true if session was actually detached from topic.
func (t *Topic) remSession(sess *Session, asUid types.Uid) (*perSessionData, bool) {
	s := sess
	if sess.multi != nil {
		s = s.multi
	}
	pssd, ok := t.sessions[s]
	if !ok {
		// Session not found at all.
		return nil, false
	}

	if pssd.uid == asUid || asUid.IsZero() {
		delete(t.sessions, s)
		return &pssd, true
	}

	for i := range pssd.muids {
		if pssd.muids[i] == asUid {
			pssd.muids[i] = pssd.muids[len(pssd.muids)-1]
			pssd.muids = pssd.muids[:len(pssd.muids)-1]
			t.sessions[s] = pssd
			if len(pssd.muids) == 0 {
				delete(t.sessions, s)
				return &pssd, true
			}

			return &pssd, false
		}
	}

	return nil, false
}

// Check if topic has any online (non-background) users.
func (t *Topic) isOnline() bool {
	// Find at least one non-background session.
	for s, pssd := range t.sessions {
		if s.isMultiplex() && len(pssd.muids) > 0 {
			return true
		}
		if !s.background {
			return true
		}
	}
	return false
}

// Verifies if topic can be access by the provided name: access any topic as non-channel, access channel as channel.
// Returns true if access is for channel, false if not and error if access is invalid.
func (t *Topic) verifyChannelAccess(asTopic string) (bool, error) {
	if !types.IsChannel(asTopic) {
		return false, nil
	}
	if t.isChan {
		return true, nil
	}
	return false, types.ErrNotFound
}

// Infer topic category from name.
func topicCat(name string) types.TopicCat {
	return types.GetTopicCat(name)
}

// Generate random string as a name of the group topic
func genTopicName() string {
	return "grp" + store.Store.GetUidString()
}

// Convert expanded (routable) topic name into name suitable for sending to the user.
// For example p2pAbCDef123 -> usrAbCDef
func topicNameForUser(name string, uid types.Uid, isChan bool) string {
	switch topicCat(name) {
	case types.TopicCatMe:
		return "me"
	case types.TopicCatFnd:
		return "fnd"
	case types.TopicCatP2P:
		uid1, uid2, _ := types.ParseP2P(name)
		if uid == uid1 {
			return uid2.UserId()
		}
		return uid1.UserId()
	case types.TopicCatGrp:
		if isChan {
			return types.GrpToChn(name)
		}
	}
	return name
}<|MERGE_RESOLUTION|>--- conflicted
+++ resolved
@@ -137,18 +137,11 @@
 	modeGiven types.AccessMode
 
 	// P2P only:
-<<<<<<< HEAD
-	public    interface{}
-	lastSeen  *time.Time
-	lastUA    string
-=======
-	public  interface{}
-	trusted interface{}
-
-	lastSeen time.Time
+	public   interface{}
+	trusted  interface{}
+	lastSeen *time.Time
 	lastUA   string
 
->>>>>>> 1bb4a6e6
 	topicName string
 	deleted   bool
 
